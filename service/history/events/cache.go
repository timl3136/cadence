--- conflicted
+++ resolved
@@ -139,13 +139,8 @@
 	historyManager persistence.HistoryManager,
 	disabled bool,
 	logger log.Logger,
-<<<<<<< HEAD
 	metricsClient metrics.Client,
-	maxSize dynamicconfig.IntPropertyFn,
-=======
-	metrics metrics.Client,
 	maxSize dynamicproperties.IntPropertyFn,
->>>>>>> 14902212
 	domainCache cache.DomainCache,
 ) *cacheImpl {
 	opts := &cache.Options{}
