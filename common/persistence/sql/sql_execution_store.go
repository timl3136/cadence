// Copyright (c) 2018 Uber Technologies, Inc.
//
// Permission is hereby granted, free of charge, to any person obtaining a copy
// of this software and associated documentation files (the "Software"), to deal
// in the Software without restriction, including without limitation the rights
// to use, copy, modify, merge, publish, distribute, sublicense, and/or sell
// copies of the Software, and to permit persons to whom the Software is
// furnished to do so, subject to the following conditions:
//
// The above copyright notice and this permission notice shall be included in
// all copies or substantial portions of the Software.
//
// THE SOFTWARE IS PROVIDED "AS IS", WITHOUT WARRANTY OF ANY KIND, EXPRESS OR
// IMPLIED, INCLUDING BUT NOT LIMITED TO THE WARRANTIES OF MERCHANTABILITY,
// FITNESS FOR A PARTICULAR PURPOSE AND NONINFRINGEMENT. IN NO EVENT SHALL THE
// AUTHORS OR COPYRIGHT HOLDERS BE LIABLE FOR ANY CLAIM, DAMAGES OR OTHER
// LIABILITY, WHETHER IN AN ACTION OF CONTRACT, TORT OR OTHERWISE, ARISING FROM,
// OUT OF OR IN CONNECTION WITH THE SOFTWARE OR THE USE OR OTHER DEALINGS IN
// THE SOFTWARE.

package sql

import (
	"bytes"
	"context"
	"database/sql"
	"encoding/json"
	"fmt"
	"math"
	"runtime/debug"
	"time"

	"golang.org/x/sync/errgroup"

<<<<<<< HEAD
	"github.com/uber/cadence/common/collection"
	"github.com/uber/cadence/common/constants"
=======
	"github.com/uber/cadence/common"
>>>>>>> dff05ae5
	"github.com/uber/cadence/common/log"
	p "github.com/uber/cadence/common/persistence"
	"github.com/uber/cadence/common/persistence/serialization"
	"github.com/uber/cadence/common/persistence/sql/sqlplugin"
	"github.com/uber/cadence/common/types"
)

const (
	emptyWorkflowID       string = ""
	emptyReplicationRunID string = "30000000-5000-f000-f000-000000000000"
)

type sqlExecutionStore struct {
	sqlStore
	shardID                                int
	taskSerializer                         serialization.TaskSerializer
	txExecuteShardLockedFn                 func(context.Context, int, string, int64, func(sqlplugin.Tx) error) error
	lockCurrentExecutionIfExistsFn         func(context.Context, sqlplugin.Tx, int, serialization.UUID, string) (*sqlplugin.CurrentExecutionsRow, error)
	createOrUpdateCurrentExecutionFn       func(context.Context, sqlplugin.Tx, p.CreateWorkflowMode, int, serialization.UUID, string, serialization.UUID, int, int, string, int64, int64) error
	assertNotCurrentExecutionFn            func(context.Context, sqlplugin.Tx, int, serialization.UUID, string, serialization.UUID) error
	assertRunIDAndUpdateCurrentExecutionFn func(context.Context, sqlplugin.Tx, int, serialization.UUID, string, serialization.UUID, serialization.UUID, string, int, int, int64, int64) error
	applyWorkflowSnapshotTxAsNewFn         func(context.Context, sqlplugin.Tx, int, *p.InternalWorkflowSnapshot, serialization.Parser, serialization.TaskSerializer) error
	applyWorkflowMutationTxFn              func(context.Context, sqlplugin.Tx, int, *p.InternalWorkflowMutation, serialization.Parser, serialization.TaskSerializer) error
	applyWorkflowSnapshotTxAsResetFn       func(context.Context, sqlplugin.Tx, int, *p.InternalWorkflowSnapshot, serialization.Parser, serialization.TaskSerializer) error
}

var _ p.ExecutionStore = (*sqlExecutionStore)(nil)

// NewSQLExecutionStore creates an instance of ExecutionStore
func NewSQLExecutionStore(
	db sqlplugin.DB,
	logger log.Logger,
	shardID int,
	parser serialization.Parser,
	taskSerializer serialization.TaskSerializer,
	dc *p.DynamicConfiguration,
) (p.ExecutionStore, error) {

	store := &sqlExecutionStore{
		shardID:                                shardID,
		lockCurrentExecutionIfExistsFn:         lockCurrentExecutionIfExists,
		createOrUpdateCurrentExecutionFn:       createOrUpdateCurrentExecution,
		assertNotCurrentExecutionFn:            assertNotCurrentExecution,
		assertRunIDAndUpdateCurrentExecutionFn: assertRunIDAndUpdateCurrentExecution,
		applyWorkflowSnapshotTxAsNewFn:         applyWorkflowSnapshotTxAsNew,
		applyWorkflowMutationTxFn:              applyWorkflowMutationTx,
		applyWorkflowSnapshotTxAsResetFn:       applyWorkflowSnapshotTxAsReset,
		sqlStore: sqlStore{
			db:     db,
			logger: logger,
			parser: parser,
			dc:     dc,
		},
		taskSerializer: taskSerializer,
	}
	store.txExecuteShardLockedFn = store.txExecuteShardLocked
	return store, nil
}

// txExecuteShardLocked executes f under transaction and with read lock on shard row
func (m *sqlExecutionStore) txExecuteShardLocked(
	ctx context.Context,
	dbShardID int,
	operation string,
	rangeID int64,
	fn func(tx sqlplugin.Tx) error,
) error {

	return m.txExecute(ctx, dbShardID, operation, func(tx sqlplugin.Tx) error {
		if err := readLockShard(ctx, tx, m.shardID, rangeID); err != nil {
			return err
		}
		err := fn(tx)
		if err != nil {
			return err
		}
		return nil
	})
}

func (m *sqlExecutionStore) GetShardID() int {
	return m.shardID
}

func (m *sqlExecutionStore) CreateWorkflowExecution(
	ctx context.Context,
	request *p.InternalCreateWorkflowExecutionRequest,
) (response *p.CreateWorkflowExecutionResponse, err error) {
	dbShardID := sqlplugin.GetDBShardIDFromHistoryShardID(m.shardID, m.db.GetTotalNumDBShards())

	err = m.txExecuteShardLockedFn(ctx, dbShardID, "CreateWorkflowExecution", request.RangeID, func(tx sqlplugin.Tx) error {
		response, err = m.createWorkflowExecutionTx(ctx, tx, request)
		return err
	})
	return
}

func (m *sqlExecutionStore) createWorkflowExecutionTx(
	ctx context.Context,
	tx sqlplugin.Tx,
	request *p.InternalCreateWorkflowExecutionRequest,
) (*p.CreateWorkflowExecutionResponse, error) {

	newWorkflow := request.NewWorkflowSnapshot
	executionInfo := newWorkflow.ExecutionInfo
	startVersion := newWorkflow.StartVersion
	lastWriteVersion := newWorkflow.LastWriteVersion
	shardID := m.shardID
	domainID := serialization.MustParseUUID(executionInfo.DomainID)
	workflowID := executionInfo.WorkflowID
	runID := serialization.MustParseUUID(executionInfo.RunID)

	if err := p.ValidateCreateWorkflowModeState(
		request.Mode,
		newWorkflow,
	); err != nil {
		return nil, err
	}

	var err error
	var row *sqlplugin.CurrentExecutionsRow
	if row, err = m.lockCurrentExecutionIfExistsFn(ctx, tx, m.shardID, domainID, workflowID); err != nil {
		return nil, err
	}

	// current workflow record check
	if row != nil {
		// current run ID, last write version, current workflow state check
		switch request.Mode {
		case p.CreateWorkflowModeBrandNew:
			return nil, &p.WorkflowExecutionAlreadyStartedError{
				Msg:              fmt.Sprintf("Workflow execution already running. WorkflowId: %v", row.WorkflowID),
				StartRequestID:   row.CreateRequestID,
				RunID:            row.RunID.String(),
				State:            int(row.State),
				CloseStatus:      int(row.CloseStatus),
				LastWriteVersion: row.LastWriteVersion,
			}

		case p.CreateWorkflowModeWorkflowIDReuse:
			if request.PreviousLastWriteVersion != row.LastWriteVersion {
				return nil, &p.CurrentWorkflowConditionFailedError{
					Msg: fmt.Sprintf("Workflow execution creation condition failed. WorkflowId: %v, "+
						"LastWriteVersion: %v, PreviousLastWriteVersion: %v",
						workflowID, row.LastWriteVersion, request.PreviousLastWriteVersion),
				}
			}
			if row.State != p.WorkflowStateCompleted {
				return nil, &p.CurrentWorkflowConditionFailedError{
					Msg: fmt.Sprintf("Workflow execution creation condition failed. WorkflowId: %v, "+
						"State: %v, Expected: %v",
						workflowID, row.State, p.WorkflowStateCompleted),
				}
			}
			runIDStr := row.RunID.String()
			if runIDStr != request.PreviousRunID {
				return nil, &p.CurrentWorkflowConditionFailedError{
					Msg: fmt.Sprintf("Workflow execution creation condition failed. WorkflowId: %v, "+
						"RunID: %v, PreviousRunID: %v",
						workflowID, runIDStr, request.PreviousRunID),
				}
			}

		case p.CreateWorkflowModeZombie:
			// zombie workflow creation with existence of current record, this is a noop
			if err := assertRunIDMismatch(serialization.MustParseUUID(executionInfo.RunID), row.RunID); err != nil {
				return nil, err
			}

		case p.CreateWorkflowModeContinueAsNew:
			runIDStr := row.RunID.String()
			if runIDStr != request.PreviousRunID {
				return nil, &p.CurrentWorkflowConditionFailedError{
					Msg: fmt.Sprintf("Workflow execution creation condition failed. WorkflowId: %v, "+
						"RunID: %v, PreviousRunID: %v",
						workflowID, runIDStr, request.PreviousRunID),
				}
			}

		default:
			return nil, &types.InternalServiceError{
				Message: fmt.Sprintf(
					"CreteWorkflowExecution: unknown mode: %v",
					request.Mode,
				),
			}
		}
	}

	if err := m.createOrUpdateCurrentExecutionFn(
		ctx,
		tx,
		request.Mode,
		m.shardID,
		domainID,
		workflowID,
		runID,
		executionInfo.State,
		executionInfo.CloseStatus,
		executionInfo.CreateRequestID,
		startVersion,
		lastWriteVersion); err != nil {
		return nil, err
	}

	if err := m.applyWorkflowSnapshotTxAsNewFn(ctx, tx, shardID, &request.NewWorkflowSnapshot, m.parser, m.taskSerializer); err != nil {
		return nil, err
	}

	return &p.CreateWorkflowExecutionResponse{}, nil
}

func (m *sqlExecutionStore) getExecutions(
	ctx context.Context,
	request *p.InternalGetWorkflowExecutionRequest,
	domainID serialization.UUID,
	wfID string,
	runID serialization.UUID,
) ([]sqlplugin.ExecutionsRow, error) {
	executions, err := m.db.SelectFromExecutions(ctx, &sqlplugin.ExecutionsFilter{
		ShardID: m.shardID, DomainID: domainID, WorkflowID: wfID, RunID: runID})

	if err != nil {
		if err == sql.ErrNoRows {
			return nil, &types.EntityNotExistsError{
				Message: fmt.Sprintf(
					"Workflow execution not found.  WorkflowId: %v, RunId: %v",
					request.Execution.GetWorkflowID(),
					request.Execution.GetRunID(),
				),
			}
		}
		return nil, convertCommonErrors(m.db, "GetWorkflowExecution", "", err)
	}

	if len(executions) == 0 {
		return nil, &types.EntityNotExistsError{
			Message: fmt.Sprintf(
				"Workflow execution not found.  WorkflowId: %v, RunId: %v",
				request.Execution.GetWorkflowID(),
				request.Execution.GetRunID(),
			),
		}
	}

	if len(executions) != 1 {
		return nil, &types.InternalServiceError{
			Message: "GetWorkflowExecution return more than one results.",
		}
	}
	return executions, nil
}

func (m *sqlExecutionStore) GetWorkflowExecution(
	ctx context.Context,
	request *p.InternalGetWorkflowExecutionRequest,
) (resp *p.InternalGetWorkflowExecutionResponse, e error) {
	recoverPanic := func(recovered interface{}, err *error) {
		if recovered != nil {
			*err = fmt.Errorf("DB operation panicked: %v %s", recovered, debug.Stack())
		}
	}

	domainID := serialization.MustParseUUID(request.DomainID)
	runID := serialization.MustParseUUID(request.Execution.RunID)
	wfID := request.Execution.WorkflowID

	var executions []sqlplugin.ExecutionsRow
	var activityInfos map[int64]*p.InternalActivityInfo
	var timerInfos map[string]*p.TimerInfo
	var childExecutionInfos map[int64]*p.InternalChildExecutionInfo
	var requestCancelInfos map[int64]*p.RequestCancelInfo
	var signalInfos map[int64]*p.SignalInfo
	var bufferedEvents []*p.DataBlob
	var signalsRequested map[string]struct{}

	g, childCtx := errgroup.WithContext(ctx)

	g.Go(func() (e error) {
		defer func() { recoverPanic(recover(), &e) }()
		activityInfos, e = getActivityInfoMap(
			childCtx, m.db, m.shardID, domainID, wfID, runID, m.parser)
		return e
	})

	g.Go(func() (e error) {
		defer func() { recoverPanic(recover(), &e) }()
		timerInfos, e = getTimerInfoMap(
			childCtx, m.db, m.shardID, domainID, wfID, runID, m.parser)
		return e
	})

	g.Go(func() (e error) {
		defer func() { recoverPanic(recover(), &e) }()
		childExecutionInfos, e = getChildExecutionInfoMap(
			childCtx, m.db, m.shardID, domainID, wfID, runID, m.parser)
		return e
	})

	g.Go(func() (e error) {
		defer func() { recoverPanic(recover(), &e) }()
		requestCancelInfos, e = getRequestCancelInfoMap(
			childCtx, m.db, m.shardID, domainID, wfID, runID, m.parser)
		return e
	})

	g.Go(func() (e error) {
		defer func() { recoverPanic(recover(), &e) }()
		signalInfos, e = getSignalInfoMap(
			childCtx, m.db, m.shardID, domainID, wfID, runID, m.parser)
		return e
	})

	g.Go(func() (e error) {
		defer func() { recoverPanic(recover(), &e) }()
		bufferedEvents, e = getBufferedEvents(
			childCtx, m.db, m.shardID, domainID, wfID, runID)
		return e
	})

	g.Go(func() (e error) {
		defer func() { recoverPanic(recover(), &e) }()
		signalsRequested, e = getSignalsRequested(
			childCtx, m.db, m.shardID, domainID, wfID, runID)
		return e
	})

	err := g.Wait()
	if err != nil {
		return nil, err
	}

	// there is a race condition with delete workflow. What could happen is that
	// a delete workflow transaction can be committed between 2 concurrent read operations
	// and in that case we can get checksum error because data is partially read.
	// Since checksum is stored in the executions table, we make it the last step of reading,
	// in this case, either we read full data with checksum or we don't get checksum and return error.
	executions, err = m.getExecutions(ctx, request, domainID, wfID, runID)
	if err != nil {
		return nil, err
	}

	state, err := m.populateWorkflowMutableState(executions[0])
	if err != nil {
		return nil, &types.InternalServiceError{
			Message: fmt.Sprintf("GetWorkflowExecution: failed. Error: %v", err),
		}
	}
	// if we have checksum, we need to make sure the rangeID did not change
	// if the rangeID changed, it means the shard ownership might have changed
	// and the workflow might have been updated when we read the data, so the data
	// we read might not be from a consistent view, the checksum validation might fail
	// in that case, we clear the checksum data so that we will not perform the validation
	if state.ChecksumData != nil {
		row, err := m.db.SelectFromShards(ctx, &sqlplugin.ShardsFilter{ShardID: int64(m.shardID)})
		if err != nil {
			return nil, convertCommonErrors(m.db, "GetWorkflowExecution", "", err)
		}
		if row.RangeID != request.RangeID {
			// The GetWorkflowExecution operation will not be impacted by this. ChecksumData is purely for validation purposes.
			m.logger.Warn("GetWorkflowExecution's checksum is discarded. The shard might have changed owner.")
			state.ChecksumData = nil
		}
	}

	state.ActivityInfos = activityInfos
	state.TimerInfos = timerInfos
	state.ChildExecutionInfos = childExecutionInfos
	state.RequestCancelInfos = requestCancelInfos
	state.SignalInfos = signalInfos
	state.BufferedEvents = bufferedEvents
	state.SignalRequestedIDs = signalsRequested

	return &p.InternalGetWorkflowExecutionResponse{State: state}, nil
}

func (m *sqlExecutionStore) UpdateWorkflowExecution(
	ctx context.Context,
	request *p.InternalUpdateWorkflowExecutionRequest,
) error {
	dbShardID := sqlplugin.GetDBShardIDFromHistoryShardID(m.shardID, m.db.GetTotalNumDBShards())
	return m.txExecuteShardLockedFn(ctx, dbShardID, "UpdateWorkflowExecution", request.RangeID, func(tx sqlplugin.Tx) error {
		return m.updateWorkflowExecutionTx(ctx, tx, request)
	})
}

func (m *sqlExecutionStore) updateWorkflowExecutionTx(
	ctx context.Context,
	tx sqlplugin.Tx,
	request *p.InternalUpdateWorkflowExecutionRequest,
) error {

	updateWorkflow := request.UpdateWorkflowMutation
	newWorkflow := request.NewWorkflowSnapshot

	executionInfo := updateWorkflow.ExecutionInfo
	domainID := serialization.MustParseUUID(executionInfo.DomainID)
	workflowID := executionInfo.WorkflowID
	runID := serialization.MustParseUUID(executionInfo.RunID)
	shardID := m.shardID

	if err := p.ValidateUpdateWorkflowModeState(
		request.Mode,
		updateWorkflow,
		newWorkflow,
	); err != nil {
		return err
	}

	switch request.Mode {
	case p.UpdateWorkflowModeIgnoreCurrent:
		// no-op
	case p.UpdateWorkflowModeBypassCurrent:
		if err := m.assertNotCurrentExecutionFn(
			ctx,
			tx,
			shardID,
			domainID,
			workflowID,
			runID); err != nil {
			return err
		}

	case p.UpdateWorkflowModeUpdateCurrent:
		if newWorkflow != nil {
			newExecutionInfo := newWorkflow.ExecutionInfo
			startVersion := newWorkflow.StartVersion
			lastWriteVersion := newWorkflow.LastWriteVersion
			newDomainID := serialization.MustParseUUID(newExecutionInfo.DomainID)
			newRunID := serialization.MustParseUUID(newExecutionInfo.RunID)

			if !bytes.Equal(domainID, newDomainID) {
				return &types.InternalServiceError{
					Message: "UpdateWorkflowExecution: cannot continue as new to another domain",
				}
			}

			if err := m.assertRunIDAndUpdateCurrentExecutionFn(
				ctx,
				tx,
				shardID,
				domainID,
				workflowID,
				newRunID,
				runID,
				newWorkflow.ExecutionInfo.CreateRequestID,
				newWorkflow.ExecutionInfo.State,
				newWorkflow.ExecutionInfo.CloseStatus,
				startVersion,
				lastWriteVersion); err != nil {
				return err
			}
		} else {
			startVersion := updateWorkflow.StartVersion
			lastWriteVersion := updateWorkflow.LastWriteVersion
			// this is only to update the current record
			if err := m.assertRunIDAndUpdateCurrentExecutionFn(
				ctx,
				tx,
				shardID,
				domainID,
				workflowID,
				runID,
				runID,
				executionInfo.CreateRequestID,
				executionInfo.State,
				executionInfo.CloseStatus,
				startVersion,
				lastWriteVersion); err != nil {
				return err
			}
		}

	default:
		return &types.InternalServiceError{
			Message: fmt.Sprintf("UpdateWorkflowExecution: unknown mode: %v", request.Mode),
		}
	}

	if err := m.applyWorkflowMutationTxFn(ctx, tx, shardID, &updateWorkflow, m.parser, m.taskSerializer); err != nil {
		return err
	}
	if newWorkflow != nil {
		if err := m.applyWorkflowSnapshotTxAsNewFn(ctx, tx, shardID, newWorkflow, m.parser, m.taskSerializer); err != nil {
			return err
		}
	}
	return nil
}

func (m *sqlExecutionStore) ConflictResolveWorkflowExecution(
	ctx context.Context,
	request *p.InternalConflictResolveWorkflowExecutionRequest,
) error {
	dbShardID := sqlplugin.GetDBShardIDFromHistoryShardID(m.shardID, m.db.GetTotalNumDBShards())
	return m.txExecuteShardLockedFn(ctx, dbShardID, "ConflictResolveWorkflowExecution", request.RangeID, func(tx sqlplugin.Tx) error {
		return m.conflictResolveWorkflowExecutionTx(ctx, tx, request)
	})
}

func (m *sqlExecutionStore) conflictResolveWorkflowExecutionTx(
	ctx context.Context,
	tx sqlplugin.Tx,
	request *p.InternalConflictResolveWorkflowExecutionRequest,
) error {

	currentWorkflow := request.CurrentWorkflowMutation
	resetWorkflow := request.ResetWorkflowSnapshot
	newWorkflow := request.NewWorkflowSnapshot

	shardID := m.shardID

	domainID := serialization.MustParseUUID(resetWorkflow.ExecutionInfo.DomainID)
	workflowID := resetWorkflow.ExecutionInfo.WorkflowID

	if err := p.ValidateConflictResolveWorkflowModeState(
		request.Mode,
		resetWorkflow,
		newWorkflow,
		currentWorkflow,
	); err != nil {
		return err
	}

	switch request.Mode {
	case p.ConflictResolveWorkflowModeBypassCurrent:
		if err := m.assertNotCurrentExecutionFn(
			ctx,
			tx,
			shardID,
			domainID,
			workflowID,
			serialization.MustParseUUID(resetWorkflow.ExecutionInfo.RunID)); err != nil {
			return err
		}

	case p.ConflictResolveWorkflowModeUpdateCurrent:
		executionInfo := resetWorkflow.ExecutionInfo
		startVersion := resetWorkflow.StartVersion
		lastWriteVersion := resetWorkflow.LastWriteVersion
		if newWorkflow != nil {
			executionInfo = newWorkflow.ExecutionInfo
			startVersion = newWorkflow.StartVersion
			lastWriteVersion = newWorkflow.LastWriteVersion
		}
		runID := serialization.MustParseUUID(executionInfo.RunID)
		createRequestID := executionInfo.CreateRequestID
		state := executionInfo.State
		closeStatus := executionInfo.CloseStatus

		if currentWorkflow != nil {
			prevRunID := serialization.MustParseUUID(currentWorkflow.ExecutionInfo.RunID)

			if err := m.assertRunIDAndUpdateCurrentExecutionFn(
				ctx,
				tx,
				m.shardID,
				domainID,
				workflowID,
				runID,
				prevRunID,
				createRequestID,
				state,
				closeStatus,
				startVersion,
				lastWriteVersion); err != nil {
				return err
			}
		} else {
			// reset workflow is current
			prevRunID := serialization.MustParseUUID(resetWorkflow.ExecutionInfo.RunID)

			if err := m.assertRunIDAndUpdateCurrentExecutionFn(
				ctx,
				tx,
				m.shardID,
				domainID,
				workflowID,
				runID,
				prevRunID,
				createRequestID,
				state,
				closeStatus,
				startVersion,
				lastWriteVersion); err != nil {
				return err
			}
		}

	default:
		return &types.InternalServiceError{
			Message: fmt.Sprintf("ConflictResolveWorkflowExecution: unknown mode: %v", request.Mode),
		}
	}

	if err := m.applyWorkflowSnapshotTxAsResetFn(ctx, tx, shardID, &resetWorkflow, m.parser, m.taskSerializer); err != nil {
		return err
	}
	if currentWorkflow != nil {
		if err := m.applyWorkflowMutationTxFn(ctx, tx, shardID, currentWorkflow, m.parser, m.taskSerializer); err != nil {
			return err
		}
	}
	if newWorkflow != nil {
		if err := m.applyWorkflowSnapshotTxAsNewFn(ctx, tx, shardID, newWorkflow, m.parser, m.taskSerializer); err != nil {
			return err
		}
	}
	return nil
}

func (m *sqlExecutionStore) DeleteWorkflowExecution(
	ctx context.Context,
	request *p.DeleteWorkflowExecutionRequest,
) error {
	dbShardID := sqlplugin.GetDBShardIDFromHistoryShardID(m.shardID, m.db.GetTotalNumDBShards())
	domainID := serialization.MustParseUUID(request.DomainID)
	runID := serialization.MustParseUUID(request.RunID)
	wfID := request.WorkflowID
	return m.txExecute(ctx, dbShardID, "DeleteWorkflowExecution", func(tx sqlplugin.Tx) error {
		if _, err := tx.DeleteFromExecutions(ctx, &sqlplugin.ExecutionsFilter{
			ShardID:    m.shardID,
			DomainID:   domainID,
			WorkflowID: wfID,
			RunID:      runID,
		}); err != nil {
			return convertCommonErrors(tx, "DeleteWorkflowExecution", "", err)
		}
		if _, err := tx.DeleteFromActivityInfoMaps(ctx, &sqlplugin.ActivityInfoMapsFilter{
			ShardID:    int64(m.shardID),
			DomainID:   domainID,
			WorkflowID: wfID,
			RunID:      runID,
		}); err != nil {
			return convertCommonErrors(tx, "DeleteFromActivityInfoMaps", "", err)
		}
		if _, err := tx.DeleteFromTimerInfoMaps(ctx, &sqlplugin.TimerInfoMapsFilter{
			ShardID:    int64(m.shardID),
			DomainID:   domainID,
			WorkflowID: wfID,
			RunID:      runID,
		}); err != nil {
			return convertCommonErrors(tx, "DeleteFromTimerInfoMaps", "", err)
		}
		if _, err := tx.DeleteFromChildExecutionInfoMaps(ctx, &sqlplugin.ChildExecutionInfoMapsFilter{
			ShardID:    int64(m.shardID),
			DomainID:   domainID,
			WorkflowID: wfID,
			RunID:      runID,
		}); err != nil {
			return convertCommonErrors(tx, "DeleteFromChildExecutionInfoMaps", "", err)
		}
		if _, err := tx.DeleteFromRequestCancelInfoMaps(ctx, &sqlplugin.RequestCancelInfoMapsFilter{
			ShardID:    int64(m.shardID),
			DomainID:   domainID,
			WorkflowID: wfID,
			RunID:      runID,
		}); err != nil {
			return convertCommonErrors(tx, "DeleteFromRequestCancelInfoMaps", "", err)
		}
		if _, err := tx.DeleteFromSignalInfoMaps(ctx, &sqlplugin.SignalInfoMapsFilter{
			ShardID:    int64(m.shardID),
			DomainID:   domainID,
			WorkflowID: wfID,
			RunID:      runID,
		}); err != nil {
			return convertCommonErrors(tx, "DeleteFromSignalInfoMaps", "", err)
		}
		if _, err := tx.DeleteFromBufferedEvents(ctx, &sqlplugin.BufferedEventsFilter{
			ShardID:    m.shardID,
			DomainID:   domainID,
			WorkflowID: wfID,
			RunID:      runID,
		}); err != nil {
			return convertCommonErrors(tx, "DeleteFromBufferedEvents", "", err)
		}
		if _, err := tx.DeleteFromSignalsRequestedSets(ctx, &sqlplugin.SignalsRequestedSetsFilter{
			ShardID:    int64(m.shardID),
			DomainID:   domainID,
			WorkflowID: wfID,
			RunID:      runID,
		}); err != nil {
			return convertCommonErrors(tx, "DeleteFromSignalsRequestedSets", "", err)
		}
		return nil
	})
}

// its possible for a new run of the same workflow to have started after the run we are deleting
// here was finished. In that case, current_executions table will have the same workflowID but different
// runID. The following code will delete the row from current_executions if and only if the runID is
// same as the one we are trying to delete here
func (m *sqlExecutionStore) DeleteCurrentWorkflowExecution(
	ctx context.Context,
	request *p.DeleteCurrentWorkflowExecutionRequest,
) error {

	domainID := serialization.MustParseUUID(request.DomainID)
	runID := serialization.MustParseUUID(request.RunID)
	_, err := m.db.DeleteFromCurrentExecutions(ctx, &sqlplugin.CurrentExecutionsFilter{
		ShardID:    int64(m.shardID),
		DomainID:   domainID,
		WorkflowID: request.WorkflowID,
		RunID:      runID,
	})
	if err != nil {
		return convertCommonErrors(m.db, "DeleteCurrentWorkflowExecution", "", err)
	}
	return nil
}

func (m *sqlExecutionStore) GetCurrentExecution(
	ctx context.Context,
	request *p.GetCurrentExecutionRequest,
) (*p.GetCurrentExecutionResponse, error) {

	row, err := m.db.SelectFromCurrentExecutions(ctx, &sqlplugin.CurrentExecutionsFilter{
		ShardID:    int64(m.shardID),
		DomainID:   serialization.MustParseUUID(request.DomainID),
		WorkflowID: request.WorkflowID,
	})
	if err != nil {
		return nil, convertCommonErrors(m.db, "GetCurrentExecution", "", err)
	}
	return &p.GetCurrentExecutionResponse{
		StartRequestID:   row.CreateRequestID,
		RunID:            row.RunID.String(),
		State:            int(row.State),
		CloseStatus:      int(row.CloseStatus),
		LastWriteVersion: row.LastWriteVersion,
	}, nil
}

func (m *sqlExecutionStore) ListCurrentExecutions(
	_ context.Context,
	_ *p.ListCurrentExecutionsRequest,
) (*p.ListCurrentExecutionsResponse, error) {
	return nil, &types.InternalServiceError{Message: "Not yet implemented"}
}

func (m *sqlExecutionStore) IsWorkflowExecutionExists(
	_ context.Context,
	_ *p.IsWorkflowExecutionExistsRequest,
) (*p.IsWorkflowExecutionExistsResponse, error) {
	return nil, &types.InternalServiceError{Message: "Not yet implemented"}
}

func (m *sqlExecutionStore) ListConcreteExecutions(
	ctx context.Context,
	request *p.ListConcreteExecutionsRequest,
) (*p.InternalListConcreteExecutionsResponse, error) {

	filter := &sqlplugin.ExecutionsFilter{}
	if len(request.PageToken) > 0 {
		err := gobDeserialize(request.PageToken, &filter)
		if err != nil {
			return nil, &types.InternalServiceError{
				Message: fmt.Sprintf("ListConcreteExecutions failed. Error: %v", err),
			}
		}
	} else {
		filter = &sqlplugin.ExecutionsFilter{
			ShardID:    m.shardID,
			WorkflowID: "",
		}
	}
	filter.Size = request.PageSize

	executions, err := m.db.SelectFromExecutions(ctx, filter)
	if err != nil {
		if err == sql.ErrNoRows {
			return &p.InternalListConcreteExecutionsResponse{}, nil
		}
		return nil, convertCommonErrors(m.db, "ListConcreteExecutions", "", err)
	}

	if len(executions) == 0 {
		return &p.InternalListConcreteExecutionsResponse{}, nil
	}
	lastExecution := executions[len(executions)-1]
	nextFilter := &sqlplugin.ExecutionsFilter{
		ShardID:    m.shardID,
		WorkflowID: lastExecution.WorkflowID,
	}
	token, err := gobSerialize(nextFilter)
	if err != nil {
		return nil, &types.InternalServiceError{
			Message: fmt.Sprintf("ListConcreteExecutions failed. Error: %v", err),
		}
	}
	concreteExecutions, err := m.populateInternalListConcreteExecutions(executions)
	if err != nil {
		return nil, &types.InternalServiceError{
			Message: fmt.Sprintf("ListConcreteExecutions failed. Error: %v", err),
		}
	}

	return &p.InternalListConcreteExecutionsResponse{
		Executions:    concreteExecutions,
		NextPageToken: token,
	}, nil
}

func (m *sqlExecutionStore) GetTransferTasks(
	ctx context.Context,
	request *p.GetTransferTasksRequest,
) (*p.GetTransferTasksResponse, error) {
	minReadLevel := request.ReadLevel
	if len(request.NextPageToken) > 0 {
		readLevel, err := deserializePageToken(request.NextPageToken)
		if err != nil {
			return nil, convertCommonErrors(m.db, "GetTransferTasks", "failed to deserialize page token", err)
		}
		minReadLevel = readLevel
	}
	rows, err := m.db.SelectFromTransferTasks(ctx, &sqlplugin.TransferTasksFilter{
		ShardID:            m.shardID,
		InclusiveMinTaskID: minReadLevel,
		ExclusiveMaxTaskID: request.MaxReadLevel,
		PageSize:           request.BatchSize,
	})
	if err != nil {
		if err != sql.ErrNoRows {
			return nil, convertCommonErrors(m.db, "GetTransferTasks", "", err)
		}
	}
	resp := &p.GetTransferTasksResponse{Tasks: make([]*p.TransferTaskInfo, len(rows))}
	for i, row := range rows {
		info, err := m.parser.TransferTaskInfoFromBlob(row.Data, row.DataEncoding)
		if err != nil {
			return nil, err
		}
		resp.Tasks[i] = &p.TransferTaskInfo{
			TaskID:                  row.TaskID,
			DomainID:                info.DomainID.String(),
			WorkflowID:              info.GetWorkflowID(),
			RunID:                   info.RunID.String(),
			VisibilityTimestamp:     info.GetVisibilityTimestamp(),
			TargetDomainID:          info.TargetDomainID.String(),
			TargetDomainIDs:         info.GetTargetDomainIDs(),
			TargetWorkflowID:        info.GetTargetWorkflowID(),
			TargetRunID:             info.TargetRunID.String(),
			TargetChildWorkflowOnly: info.GetTargetChildWorkflowOnly(),
			TaskList:                info.GetTaskList(),
			TaskType:                int(info.GetTaskType()),
			ScheduleID:              info.GetScheduleID(),
			Version:                 info.GetVersion(),
		}
	}
	if len(rows) > 0 {
		nextTaskID := rows[len(rows)-1].TaskID + 1
		if nextTaskID < request.MaxReadLevel {
			resp.NextPageToken = serializePageToken(nextTaskID)
		}
	}
	return resp, nil
}

func (m *sqlExecutionStore) CompleteTransferTask(
	ctx context.Context,
	request *p.CompleteTransferTaskRequest,
) error {

	if _, err := m.db.DeleteFromTransferTasks(ctx, &sqlplugin.TransferTasksFilter{
		ShardID: m.shardID,
		TaskID:  request.TaskID,
	}); err != nil {
		return convertCommonErrors(m.db, "CompleteTransferTask", "", err)
	}
	return nil
}

func (m *sqlExecutionStore) GetCrossClusterTasks(
	ctx context.Context,
	request *p.GetCrossClusterTasksRequest,
) (*p.GetCrossClusterTasksResponse, error) {
	minReadLevel := request.ReadLevel
	if len(request.NextPageToken) > 0 {
		readLevel, err := deserializePageToken(request.NextPageToken)
		if err != nil {
			return nil, convertCommonErrors(m.db, "GetCrossClusterTasks", "failed to deserialize page token", err)
		}
		minReadLevel = readLevel
	}
	rows, err := m.db.SelectFromCrossClusterTasks(ctx, &sqlplugin.CrossClusterTasksFilter{
		TargetCluster: request.TargetCluster,
		ShardID:       m.shardID,
		MinTaskID:     minReadLevel,
		MaxTaskID:     request.MaxReadLevel,
		PageSize:      request.BatchSize,
	})
	if err != nil {
		if err != sql.ErrNoRows {
			return nil, convertCommonErrors(m.db, "GetCrossClusterTasks", "", err)
		}
	}
	resp := &p.GetCrossClusterTasksResponse{Tasks: make([]*p.CrossClusterTaskInfo, len(rows))}
	for i, row := range rows {
		info, err := m.parser.CrossClusterTaskInfoFromBlob(row.Data, row.DataEncoding)
		if err != nil {
			return nil, err
		}
		resp.Tasks[i] = &p.CrossClusterTaskInfo{
			TaskID:                  row.TaskID,
			DomainID:                info.DomainID.String(),
			WorkflowID:              info.GetWorkflowID(),
			RunID:                   info.RunID.String(),
			VisibilityTimestamp:     info.GetVisibilityTimestamp(),
			TargetDomainID:          info.TargetDomainID.String(),
			TargetDomainIDs:         info.GetTargetDomainIDs(),
			TargetWorkflowID:        info.GetTargetWorkflowID(),
			TargetRunID:             info.TargetRunID.String(),
			TargetChildWorkflowOnly: info.GetTargetChildWorkflowOnly(),
			TaskList:                info.GetTaskList(),
			TaskType:                int(info.GetTaskType()),
			ScheduleID:              info.GetScheduleID(),
			Version:                 info.GetVersion(),
		}
	}
	if len(rows) > 0 {
		lastTaskID := rows[len(rows)-1].TaskID
		if lastTaskID < request.MaxReadLevel {
			resp.NextPageToken = serializePageToken(lastTaskID)
		}
	}
	return resp, nil

}

func (m *sqlExecutionStore) CompleteCrossClusterTask(
	ctx context.Context,
	request *p.CompleteCrossClusterTaskRequest,
) error {
	if _, err := m.db.DeleteFromCrossClusterTasks(ctx, &sqlplugin.CrossClusterTasksFilter{
		TargetCluster: request.TargetCluster,
		ShardID:       m.shardID,
		TaskID:        request.TaskID,
	}); err != nil {
		return convertCommonErrors(m.db, "CompleteCrossClusterTask", "", err)
	}
	return nil
}

func (m *sqlExecutionStore) GetReplicationTasks(
	ctx context.Context,
	request *p.GetReplicationTasksRequest,
) (*p.InternalGetReplicationTasksResponse, error) {

	readLevel, maxReadLevel, err := getReadLevels(request)
	if err != nil {
		return nil, err
	}

	rows, err := m.db.SelectFromReplicationTasks(
		ctx,
		&sqlplugin.ReplicationTasksFilter{
			ShardID:            m.shardID,
			InclusiveMinTaskID: readLevel,
			ExclusiveMaxTaskID: maxReadLevel,
			PageSize:           request.BatchSize,
		})

	switch err {
	case nil:
		return m.populateGetReplicationTasksResponse(rows, request.MaxReadLevel)
	case sql.ErrNoRows:
		return &p.InternalGetReplicationTasksResponse{}, nil
	default:
		return nil, convertCommonErrors(m.db, "GetReplicationTasks", "", err)
	}
}

func getReadLevels(request *p.GetReplicationTasksRequest) (readLevel int64, maxReadLevel int64, err error) {
	readLevel = request.ReadLevel
	if len(request.NextPageToken) > 0 {
		readLevel, err = deserializePageToken(request.NextPageToken)
		if err != nil {
			return 0, 0, err
		}
	}

	maxReadLevel = max(readLevel+int64(request.BatchSize), request.MaxReadLevel)
	return readLevel, maxReadLevel, nil
}

func (m *sqlExecutionStore) populateGetReplicationTasksResponse(
	rows []sqlplugin.ReplicationTasksRow,
	requestMaxReadLevel int64,
) (*p.InternalGetReplicationTasksResponse, error) {
	if len(rows) == 0 {
		return &p.InternalGetReplicationTasksResponse{}, nil
	}

	var tasks = make([]*p.InternalReplicationTaskInfo, len(rows))
	for i, row := range rows {
		info, err := m.parser.ReplicationTaskInfoFromBlob(row.Data, row.DataEncoding)
		if err != nil {
			return nil, err
		}

		tasks[i] = &p.InternalReplicationTaskInfo{
			TaskID:            row.TaskID,
			DomainID:          info.DomainID.String(),
			WorkflowID:        info.GetWorkflowID(),
			RunID:             info.RunID.String(),
			TaskType:          int(info.GetTaskType()),
			FirstEventID:      info.GetFirstEventID(),
			NextEventID:       info.GetNextEventID(),
			Version:           info.GetVersion(),
			ScheduledID:       info.GetScheduledID(),
			BranchToken:       info.GetBranchToken(),
			NewRunBranchToken: info.GetNewRunBranchToken(),
			CreationTime:      info.GetCreationTimestamp(),
		}
	}
	var nextPageToken []byte
	nextTaskID := rows[len(rows)-1].TaskID + 1
	if nextTaskID < requestMaxReadLevel {
		nextPageToken = serializePageToken(nextTaskID)
	}
	return &p.InternalGetReplicationTasksResponse{
		Tasks:         tasks,
		NextPageToken: nextPageToken,
	}, nil
}

func (m *sqlExecutionStore) CompleteReplicationTask(
	ctx context.Context,
	request *p.CompleteReplicationTaskRequest,
) error {

	if _, err := m.db.DeleteFromReplicationTasks(ctx, &sqlplugin.ReplicationTasksFilter{
		ShardID: m.shardID,
		TaskID:  request.TaskID,
	}); err != nil {
		return convertCommonErrors(m.db, "CompleteReplicationTask", "", err)
	}
	return nil
}

func (m *sqlExecutionStore) GetReplicationTasksFromDLQ(
	ctx context.Context,
	request *p.GetReplicationTasksFromDLQRequest,
) (*p.InternalGetReplicationTasksFromDLQResponse, error) {

	readLevel, maxReadLevel, err := getReadLevels(&request.GetReplicationTasksRequest)
	if err != nil {
		return nil, err
	}

	filter := sqlplugin.ReplicationTasksFilter{
		ShardID:            m.shardID,
		InclusiveMinTaskID: readLevel,
		ExclusiveMaxTaskID: maxReadLevel,
		PageSize:           request.BatchSize,
	}
	rows, err := m.db.SelectFromReplicationTasksDLQ(ctx, &sqlplugin.ReplicationTasksDLQFilter{
		ReplicationTasksFilter: filter,
		SourceClusterName:      request.SourceClusterName,
	})

	switch err {
	case nil:
		return m.populateGetReplicationTasksResponse(rows, request.MaxReadLevel)
	case sql.ErrNoRows:
		return &p.InternalGetReplicationTasksResponse{}, nil
	default:
		return nil, convertCommonErrors(m.db, "GetReplicationTasksFromDLQ", "", err)
	}
}

func (m *sqlExecutionStore) GetReplicationDLQSize(
	ctx context.Context,
	request *p.GetReplicationDLQSizeRequest,
) (*p.GetReplicationDLQSizeResponse, error) {

	size, err := m.db.SelectFromReplicationDLQ(ctx, &sqlplugin.ReplicationTaskDLQFilter{
		SourceClusterName: request.SourceClusterName,
		ShardID:           m.shardID,
	})

	switch err {
	case nil:
		return &p.GetReplicationDLQSizeResponse{
			Size: size,
		}, nil
	case sql.ErrNoRows:
		return &p.GetReplicationDLQSizeResponse{
			Size: 0,
		}, nil
	default:
		return nil, convertCommonErrors(m.db, "GetReplicationDLQSize", "", err)
	}
}

func (m *sqlExecutionStore) DeleteReplicationTaskFromDLQ(
	ctx context.Context,
	request *p.DeleteReplicationTaskFromDLQRequest,
) error {

	filter := sqlplugin.ReplicationTasksFilter{
		ShardID: m.shardID,
		TaskID:  request.TaskID,
	}

	if _, err := m.db.DeleteMessageFromReplicationTasksDLQ(ctx, &sqlplugin.ReplicationTasksDLQFilter{
		ReplicationTasksFilter: filter,
		SourceClusterName:      request.SourceClusterName,
	}); err != nil {
		return convertCommonErrors(m.db, "DeleteReplicationTaskFromDLQ", "", err)
	}
	return nil
}

func (m *sqlExecutionStore) RangeDeleteReplicationTaskFromDLQ(
	ctx context.Context,
	request *p.RangeDeleteReplicationTaskFromDLQRequest,
) (*p.RangeDeleteReplicationTaskFromDLQResponse, error) {
	filter := sqlplugin.ReplicationTasksFilter{
		ShardID:            m.shardID,
		InclusiveMinTaskID: request.InclusiveBeginTaskID,
		ExclusiveMaxTaskID: request.ExclusiveEndTaskID,
		PageSize:           request.PageSize,
	}
	result, err := m.db.RangeDeleteMessageFromReplicationTasksDLQ(ctx, &sqlplugin.ReplicationTasksDLQFilter{
		ReplicationTasksFilter: filter,
		SourceClusterName:      request.SourceClusterName,
	})
	if err != nil {
		return nil, convertCommonErrors(m.db, "RangeDeleteReplicationTaskFromDLQ", "", err)
	}
	rowsDeleted, err := result.RowsAffected()
	if err != nil {
		return nil, convertCommonErrors(m.db, "RangeDeleteReplicationTaskFromDLQ", "", err)
	}
	return &p.RangeDeleteReplicationTaskFromDLQResponse{TasksCompleted: int(rowsDeleted)}, nil
}

func (m *sqlExecutionStore) CreateFailoverMarkerTasks(
	ctx context.Context,
	request *p.CreateFailoverMarkersRequest,
) error {
	dbShardID := sqlplugin.GetDBShardIDFromHistoryShardID(m.shardID, m.db.GetTotalNumDBShards())
	return m.txExecuteShardLockedFn(ctx, dbShardID, "CreateFailoverMarkerTasks", request.RangeID, func(tx sqlplugin.Tx) error {
		replicationTasksRows := make([]sqlplugin.ReplicationTasksRow, len(request.Markers))
		for i, task := range request.Markers {
			blob, err := m.parser.ReplicationTaskInfoToBlob(&serialization.ReplicationTaskInfo{
				DomainID:                serialization.MustParseUUID(task.DomainID),
				WorkflowID:              emptyWorkflowID,
				RunID:                   serialization.MustParseUUID(emptyReplicationRunID),
<<<<<<< HEAD
				TaskType:                int16(task.GetType()),
				FirstEventID:            constants.EmptyEventID,
				NextEventID:             constants.EmptyEventID,
=======
				TaskType:                int16(task.GetTaskType()),
				FirstEventID:            common.EmptyEventID,
				NextEventID:             common.EmptyEventID,
>>>>>>> dff05ae5
				Version:                 task.GetVersion(),
				ScheduledID:             constants.EmptyEventID,
				EventStoreVersion:       p.EventStoreVersion,
				NewRunEventStoreVersion: p.EventStoreVersion,
				BranchToken:             nil,
				NewRunBranchToken:       nil,
				CreationTimestamp:       task.GetVisibilityTimestamp(),
			})
			if err != nil {
				return err
			}
			replicationTasksRows[i].ShardID = m.shardID
			replicationTasksRows[i].TaskID = task.GetTaskID()
			replicationTasksRows[i].Data = blob.Data
			replicationTasksRows[i].DataEncoding = string(blob.Encoding)
		}
		result, err := tx.InsertIntoReplicationTasks(ctx, replicationTasksRows)
		if err != nil {
			return convertCommonErrors(tx, "CreateFailoverMarkerTasks", "", err)
		}
		rowsAffected, err := result.RowsAffected()
		if err != nil {
			return &types.InternalServiceError{Message: fmt.Sprintf("CreateFailoverMarkerTasks failed. Could not verify number of rows inserted. Error: %v", err)}
		}
		if int(rowsAffected) != len(replicationTasksRows) {
			return &types.InternalServiceError{Message: fmt.Sprintf("CreateFailoverMarkerTasks failed. Inserted %v instead of %v rows into replication_tasks.", rowsAffected, len(replicationTasksRows))}
		}
		return nil
	})
}

type timerTaskPageToken struct {
	TaskID    int64
	Timestamp time.Time
}

func (t *timerTaskPageToken) serialize() ([]byte, error) {
	return json.Marshal(t)
}

func (t *timerTaskPageToken) deserialize(payload []byte) error {
	return json.Unmarshal(payload, t)
}

func (m *sqlExecutionStore) CompleteTimerTask(
	ctx context.Context,
	request *p.CompleteTimerTaskRequest,
) error {

	if _, err := m.db.DeleteFromTimerTasks(ctx, &sqlplugin.TimerTasksFilter{
		ShardID:             m.shardID,
		VisibilityTimestamp: request.VisibilityTimestamp,
		TaskID:              request.TaskID,
	}); err != nil {
		return convertCommonErrors(m.db, "CompleteTimerTask", "", err)
	}
	return nil
}

func (m *sqlExecutionStore) PutReplicationTaskToDLQ(
	ctx context.Context,
	request *p.InternalPutReplicationTaskToDLQRequest,
) error {
	replicationTask := request.TaskInfo
	blob, err := m.parser.ReplicationTaskInfoToBlob(&serialization.ReplicationTaskInfo{
		DomainID:                serialization.MustParseUUID(replicationTask.DomainID),
		WorkflowID:              replicationTask.WorkflowID,
		RunID:                   serialization.MustParseUUID(replicationTask.RunID),
		TaskType:                int16(replicationTask.TaskType),
		FirstEventID:            replicationTask.FirstEventID,
		NextEventID:             replicationTask.NextEventID,
		Version:                 replicationTask.Version,
		ScheduledID:             replicationTask.ScheduledID,
		EventStoreVersion:       p.EventStoreVersion,
		NewRunEventStoreVersion: p.EventStoreVersion,
		BranchToken:             replicationTask.BranchToken,
		NewRunBranchToken:       replicationTask.NewRunBranchToken,
		CreationTimestamp:       replicationTask.CreationTime,
	})
	if err != nil {
		return err
	}

	row := &sqlplugin.ReplicationTaskDLQRow{
		SourceClusterName: request.SourceClusterName,
		ShardID:           m.shardID,
		TaskID:            replicationTask.TaskID,
		Data:              blob.Data,
		DataEncoding:      string(blob.Encoding),
	}

	_, err = m.db.InsertIntoReplicationTasksDLQ(ctx, row)

	// Tasks are immutable. So it's fine if we already persisted it before.
	// This can happen when tasks are retried (ack and cleanup can have lag on source side).
	if err != nil && !m.db.IsDupEntryError(err) {
		return convertCommonErrors(m.db, "PutReplicationTaskToDLQ", "", err)
	}

	return nil
}

func (m *sqlExecutionStore) populateWorkflowMutableState(
	execution sqlplugin.ExecutionsRow,
) (*p.InternalWorkflowMutableState, error) {

	info, err := m.parser.WorkflowExecutionInfoFromBlob(execution.Data, execution.DataEncoding)
	if err != nil {
		return nil, err
	}

	state := &p.InternalWorkflowMutableState{}
	state.ExecutionInfo = serialization.ToInternalWorkflowExecutionInfo(info)
	state.ExecutionInfo.DomainID = execution.DomainID.String()
	state.ExecutionInfo.WorkflowID = execution.WorkflowID
	state.ExecutionInfo.RunID = execution.RunID.String()
	state.ExecutionInfo.NextEventID = execution.NextEventID
	// TODO: remove this after all 2DC workflows complete
	if info.LastWriteEventID != nil {
		state.ReplicationState = &p.ReplicationState{}
		state.ReplicationState.StartVersion = info.GetStartVersion()
		state.ReplicationState.LastWriteVersion = execution.LastWriteVersion
		state.ReplicationState.LastWriteEventID = info.GetLastWriteEventID()
	}

	if info.GetVersionHistories() != nil {
		state.VersionHistories = p.NewDataBlob(
			info.GetVersionHistories(),
			constants.EncodingType(info.GetVersionHistoriesEncoding()),
		)
	}

	if info.GetChecksum() != nil {
		state.ChecksumData = p.NewDataBlob(
			info.GetChecksum(),
			constants.EncodingType(info.GetChecksumEncoding()),
		)
	}

	return state, nil
}

func (m *sqlExecutionStore) populateInternalListConcreteExecutions(
	executions []sqlplugin.ExecutionsRow,
) ([]*p.InternalListConcreteExecutionsEntity, error) {

	concreteExecutions := make([]*p.InternalListConcreteExecutionsEntity, 0, len(executions))
	for _, execution := range executions {
		mutableState, err := m.populateWorkflowMutableState(execution)
		if err != nil {
			return nil, err
		}

		concreteExecution := &p.InternalListConcreteExecutionsEntity{
			ExecutionInfo:    mutableState.ExecutionInfo,
			VersionHistories: mutableState.VersionHistories,
		}
		concreteExecutions = append(concreteExecutions, concreteExecution)
	}
	return concreteExecutions, nil
}

func (m *sqlExecutionStore) GetHistoryTasks(
	ctx context.Context,
	request *p.GetHistoryTasksRequest,
) (*p.GetHistoryTasksResponse, error) {
	switch request.TaskCategory.Type() {
	case p.HistoryTaskCategoryTypeImmediate:
		return m.getImmediateHistoryTasks(ctx, request)
	case p.HistoryTaskCategoryTypeScheduled:
		return m.getScheduledHistoryTasks(ctx, request)
	default:
		return nil, &types.BadRequestError{Message: fmt.Sprintf("Unknown task category type: %v", request.TaskCategory.Type())}
	}
}

func (m *sqlExecutionStore) getImmediateHistoryTasks(
	ctx context.Context,
	request *p.GetHistoryTasksRequest,
) (*p.GetHistoryTasksResponse, error) {
	switch request.TaskCategory.ID() {
	case p.HistoryTaskCategoryIDTransfer:
		inclusiveMinTaskID := request.InclusiveMinTaskKey.TaskID
		if len(request.NextPageToken) > 0 {
			var err error
			inclusiveMinTaskID, err = deserializePageToken(request.NextPageToken)
			if err != nil {
				return nil, &types.InternalServiceError{Message: fmt.Sprintf("GetImmediateHistoryTasks: error deserializing page token: %v", err)}
			}
		}
		rows, err := m.db.SelectFromTransferTasks(ctx, &sqlplugin.TransferTasksFilter{
			ShardID:            m.shardID,
			InclusiveMinTaskID: inclusiveMinTaskID,
			ExclusiveMaxTaskID: request.ExclusiveMaxTaskKey.TaskID,
			PageSize:           request.PageSize,
		})
		if err != nil {
			if err != sql.ErrNoRows {
				return nil, convertCommonErrors(m.db, "GetImmediateHistoryTasks", "", err)
			}
		}
		var tasks []p.Task
		for _, row := range rows {
			task, err := m.taskSerializer.DeserializeTask(request.TaskCategory, p.NewDataBlob(row.Data, common.EncodingType(row.DataEncoding)))
			if err != nil {
				return nil, convertCommonErrors(m.db, "GetImmediateHistoryTasks", "", err)
			}
			task.SetTaskID(row.TaskID)
			tasks = append(tasks, task)
		}
		resp := &p.GetHistoryTasksResponse{Tasks: tasks}
		if len(rows) > 0 {
			nextTaskID := rows[len(rows)-1].TaskID + 1
			if nextTaskID < request.ExclusiveMaxTaskKey.TaskID {
				resp.NextPageToken = serializePageToken(nextTaskID)
			}
		}
		return resp, nil
	case p.HistoryTaskCategoryIDReplication:
		inclusiveMinTaskID := request.InclusiveMinTaskKey.TaskID
		exclusiveMaxTaskID := request.ExclusiveMaxTaskKey.TaskID
		if len(request.NextPageToken) > 0 {
			var err error
			inclusiveMinTaskID, err = deserializePageToken(request.NextPageToken)
			if err != nil {
				return nil, &types.InternalServiceError{Message: fmt.Sprintf("GetImmediateHistoryTasks: error deserializing page token: %v", err)}
			}
			// TODO: this doesn't seem right, we should be using the exclusiveMaxTaskID from the request, but keeping the same logic for now and review it later
			exclusiveMaxTaskID = max(inclusiveMinTaskID+int64(request.PageSize), exclusiveMaxTaskID)
		}
		rows, err := m.db.SelectFromReplicationTasks(ctx, &sqlplugin.ReplicationTasksFilter{
			ShardID:            m.shardID,
			InclusiveMinTaskID: inclusiveMinTaskID,
			ExclusiveMaxTaskID: exclusiveMaxTaskID,
			PageSize:           request.PageSize,
		})
		if err != nil {
			if err != sql.ErrNoRows {
				return nil, convertCommonErrors(m.db, "GetImmediateHistoryTasks", "", err)
			}
		}
		var tasks []p.Task
		for _, row := range rows {
			task, err := m.taskSerializer.DeserializeTask(request.TaskCategory, p.NewDataBlob(row.Data, common.EncodingType(row.DataEncoding)))
			if err != nil {
				return nil, convertCommonErrors(m.db, "GetImmediateHistoryTasks", "", err)
			}
			task.SetTaskID(row.TaskID)
			tasks = append(tasks, task)
		}
		resp := &p.GetHistoryTasksResponse{Tasks: tasks}
		if len(rows) > 0 {
			nextTaskID := rows[len(rows)-1].TaskID + 1
			if nextTaskID < request.ExclusiveMaxTaskKey.TaskID {
				resp.NextPageToken = serializePageToken(nextTaskID)
			}
		}
		return resp, nil
	default:
		return nil, &types.BadRequestError{Message: fmt.Sprintf("Unknown task category ID: %v", request.TaskCategory.ID())}
	}
}

func (m *sqlExecutionStore) getScheduledHistoryTasks(
	ctx context.Context,
	request *p.GetHistoryTasksRequest,
) (*p.GetHistoryTasksResponse, error) {
	switch request.TaskCategory.ID() {
	case p.HistoryTaskCategoryIDTimer:
		pageToken := &timerTaskPageToken{TaskID: math.MinInt64, Timestamp: request.InclusiveMinTaskKey.ScheduledTime}
		if len(request.NextPageToken) > 0 {
			if err := pageToken.deserialize(request.NextPageToken); err != nil {
				return nil, &types.InternalServiceError{
					Message: fmt.Sprintf("error deserializing timerTaskPageToken: %v", err),
				}
			}
		}
		rows, err := m.db.SelectFromTimerTasks(ctx, &sqlplugin.TimerTasksFilter{
			ShardID:                m.shardID,
			MinVisibilityTimestamp: pageToken.Timestamp,
			TaskID:                 pageToken.TaskID,
			MaxVisibilityTimestamp: request.ExclusiveMaxTaskKey.ScheduledTime,
			PageSize:               request.PageSize + 1,
		})
		if err != nil {
			if err != sql.ErrNoRows {
				return nil, convertCommonErrors(m.db, "GetScheduledHistoryTasks", "", err)
			}
		}
		var tasks []p.Task
		for _, row := range rows {
			task, err := m.taskSerializer.DeserializeTask(request.TaskCategory, p.NewDataBlob(row.Data, common.EncodingType(row.DataEncoding)))
			if err != nil {
				return nil, convertCommonErrors(m.db, "GetScheduledHistoryTasks", "", err)
			}
			task.SetTaskID(row.TaskID)
			task.SetVisibilityTimestamp(row.VisibilityTimestamp)
			tasks = append(tasks, task)
		}
		resp := &p.GetHistoryTasksResponse{Tasks: tasks}
		if len(tasks) > request.PageSize {
			pageToken = &timerTaskPageToken{
				TaskID:    tasks[request.PageSize].GetTaskID(),
				Timestamp: tasks[request.PageSize].GetVisibilityTimestamp(),
			}
			resp.Tasks = resp.Tasks[:request.PageSize]
			nextToken, err := pageToken.serialize()
			if err != nil {
				return nil, &types.InternalServiceError{
					Message: fmt.Sprintf("GetScheduledHistoryTasks: error serializing page token: %v", err),
				}
			}
			resp.NextPageToken = nextToken
		}
		return resp, nil
	default:
		return nil, &types.BadRequestError{Message: fmt.Sprintf("Unknown task category ID: %v", request.TaskCategory.ID())}
	}
}

func (m *sqlExecutionStore) RangeCompleteHistoryTask(
	ctx context.Context,
	request *p.RangeCompleteHistoryTaskRequest,
) (*p.RangeCompleteHistoryTaskResponse, error) {
	switch request.TaskCategory.Type() {
	case p.HistoryTaskCategoryTypeScheduled:
		return m.rangeCompleteScheduledHistoryTask(ctx, request)
	case p.HistoryTaskCategoryTypeImmediate:
		return m.rangeCompleteImmediateHistoryTask(ctx, request)
	default:
		return nil, &types.BadRequestError{Message: fmt.Sprintf("Unknown task category type: %v", request.TaskCategory.Type())}
	}
}

func (m *sqlExecutionStore) rangeCompleteScheduledHistoryTask(
	ctx context.Context,
	request *p.RangeCompleteHistoryTaskRequest,
) (*p.RangeCompleteHistoryTaskResponse, error) {
	switch request.TaskCategory.ID() {
	case p.HistoryTaskCategoryIDTimer:
		result, err := m.db.RangeDeleteFromTimerTasks(ctx, &sqlplugin.TimerTasksFilter{
			ShardID:                m.shardID,
			MinVisibilityTimestamp: request.InclusiveMinTaskKey.ScheduledTime,
			MaxVisibilityTimestamp: request.ExclusiveMaxTaskKey.ScheduledTime,
			PageSize:               request.PageSize,
		})
		if err != nil {
			return nil, convertCommonErrors(m.db, "RangeCompleteTimerTask", "", err)
		}
		rowsDeleted, err := result.RowsAffected()
		if err != nil {
			return nil, convertCommonErrors(m.db, "RangeCompleteTimerTask", "", err)
		}
		return &p.RangeCompleteHistoryTaskResponse{TasksCompleted: int(rowsDeleted)}, nil
	default:
		return nil, &types.BadRequestError{Message: fmt.Sprintf("Unknown task category: %v", request.TaskCategory.ID())}
	}
}

func (m *sqlExecutionStore) rangeCompleteImmediateHistoryTask(
	ctx context.Context,
	request *p.RangeCompleteHistoryTaskRequest,
) (*p.RangeCompleteHistoryTaskResponse, error) {
	switch request.TaskCategory.ID() {
	case p.HistoryTaskCategoryIDTransfer:
		result, err := m.db.RangeDeleteFromTransferTasks(ctx, &sqlplugin.TransferTasksFilter{
			ShardID:            m.shardID,
			InclusiveMinTaskID: request.InclusiveMinTaskKey.TaskID,
			ExclusiveMaxTaskID: request.ExclusiveMaxTaskKey.TaskID,
			PageSize:           request.PageSize,
		})
		if err != nil {
			return nil, convertCommonErrors(m.db, "RangeCompleteTransferTask", "", err)
		}
		rowsDeleted, err := result.RowsAffected()
		if err != nil {
			return nil, convertCommonErrors(m.db, "RangeCompleteTransferTask", "", err)
		}
		return &p.RangeCompleteHistoryTaskResponse{TasksCompleted: int(rowsDeleted)}, nil
	case p.HistoryTaskCategoryIDReplication:
		result, err := m.db.RangeDeleteFromReplicationTasks(ctx, &sqlplugin.ReplicationTasksFilter{
			ShardID:            m.shardID,
			ExclusiveMaxTaskID: request.ExclusiveMaxTaskKey.TaskID,
			PageSize:           request.PageSize,
		})
		if err != nil {
			return nil, convertCommonErrors(m.db, "RangeCompleteReplicationTask", "", err)
		}
		rowsDeleted, err := result.RowsAffected()
		if err != nil {
			return nil, convertCommonErrors(m.db, "RangeCompleteReplicationTask", "", err)
		}
		return &p.RangeCompleteHistoryTaskResponse{TasksCompleted: int(rowsDeleted)}, nil
	default:
		return nil, &types.BadRequestError{Message: fmt.Sprintf("Unknown task category: %v", request.TaskCategory.ID())}
	}
}<|MERGE_RESOLUTION|>--- conflicted
+++ resolved
@@ -32,12 +32,7 @@
 
 	"golang.org/x/sync/errgroup"
 
-<<<<<<< HEAD
-	"github.com/uber/cadence/common/collection"
 	"github.com/uber/cadence/common/constants"
-=======
-	"github.com/uber/cadence/common"
->>>>>>> dff05ae5
 	"github.com/uber/cadence/common/log"
 	p "github.com/uber/cadence/common/persistence"
 	"github.com/uber/cadence/common/persistence/serialization"
@@ -1188,15 +1183,9 @@
 				DomainID:                serialization.MustParseUUID(task.DomainID),
 				WorkflowID:              emptyWorkflowID,
 				RunID:                   serialization.MustParseUUID(emptyReplicationRunID),
-<<<<<<< HEAD
-				TaskType:                int16(task.GetType()),
+				TaskType:                int16(task.GetTaskType()),
 				FirstEventID:            constants.EmptyEventID,
 				NextEventID:             constants.EmptyEventID,
-=======
-				TaskType:                int16(task.GetTaskType()),
-				FirstEventID:            common.EmptyEventID,
-				NextEventID:             common.EmptyEventID,
->>>>>>> dff05ae5
 				Version:                 task.GetVersion(),
 				ScheduledID:             constants.EmptyEventID,
 				EventStoreVersion:       p.EventStoreVersion,
@@ -1400,7 +1389,7 @@
 		}
 		var tasks []p.Task
 		for _, row := range rows {
-			task, err := m.taskSerializer.DeserializeTask(request.TaskCategory, p.NewDataBlob(row.Data, common.EncodingType(row.DataEncoding)))
+			task, err := m.taskSerializer.DeserializeTask(request.TaskCategory, p.NewDataBlob(row.Data, constants.EncodingType(row.DataEncoding)))
 			if err != nil {
 				return nil, convertCommonErrors(m.db, "GetImmediateHistoryTasks", "", err)
 			}
@@ -1440,7 +1429,7 @@
 		}
 		var tasks []p.Task
 		for _, row := range rows {
-			task, err := m.taskSerializer.DeserializeTask(request.TaskCategory, p.NewDataBlob(row.Data, common.EncodingType(row.DataEncoding)))
+			task, err := m.taskSerializer.DeserializeTask(request.TaskCategory, p.NewDataBlob(row.Data, constants.EncodingType(row.DataEncoding)))
 			if err != nil {
 				return nil, convertCommonErrors(m.db, "GetImmediateHistoryTasks", "", err)
 			}
@@ -1488,7 +1477,7 @@
 		}
 		var tasks []p.Task
 		for _, row := range rows {
-			task, err := m.taskSerializer.DeserializeTask(request.TaskCategory, p.NewDataBlob(row.Data, common.EncodingType(row.DataEncoding)))
+			task, err := m.taskSerializer.DeserializeTask(request.TaskCategory, p.NewDataBlob(row.Data, constants.EncodingType(row.DataEncoding)))
 			if err != nil {
 				return nil, convertCommonErrors(m.db, "GetScheduledHistoryTasks", "", err)
 			}
