// Copyright (c) 2018 Uber Technologies, Inc.
//
// Permission is hereby granted, free of charge, to any person obtaining a copy
// of this software and associated documentation files (the "Software"), to deal
// in the Software without restriction, including without limitation the rights
// to use, copy, modify, merge, publish, distribute, sublicense, and/or sell
// copies of the Software, and to permit persons to whom the Software is
// furnished to do so, subject to the following conditions:
//
// The above copyright notice and this permission notice shall be included in
// all copies or substantial portions of the Software.
//
// THE SOFTWARE IS PROVIDED "AS IS", WITHOUT WARRANTY OF ANY KIND, EXPRESS OR
// IMPLIED, INCLUDING BUT NOT LIMITED TO THE WARRANTIES OF MERCHANTABILITY,
// FITNESS FOR A PARTICULAR PURPOSE AND NONINFRINGEMENT. IN NO EVENT SHALL THE
// AUTHORS OR COPYRIGHT HOLDERS BE LIABLE FOR ANY CLAIM, DAMAGES OR OTHER
// LIABILITY, WHETHER IN AN ACTION OF CONTRACT, TORT OR OTHERWISE, ARISING FROM,
// OUT OF OR IN CONNECTION WITH THE SOFTWARE OR THE USE OR OTHER DEALINGS IN
// THE SOFTWARE.

package sql

import (
	"context"
	"database/sql"
	"errors"
	"testing"
	"time"

	"github.com/stretchr/testify/assert"
	"go.uber.org/mock/gomock"

	"github.com/uber/cadence/common"
	"github.com/uber/cadence/common/constants"
	"github.com/uber/cadence/common/persistence"
	"github.com/uber/cadence/common/persistence/serialization"
	"github.com/uber/cadence/common/persistence/sql/sqlplugin"
	"github.com/uber/cadence/common/types"
)

func mockSetupLockAndCheckNextEventID(
	mockTx *sqlplugin.MockTx,
	shardID int,
	domainID serialization.UUID,
	workflowID string,
	runID serialization.UUID,
	condition int64,
	wantErr bool,
) {
	var nextEventID int
	var err error
	if wantErr {
		err = errors.New("some error")
	} else {
		nextEventID = int(condition)
	}
	mockTx.EXPECT().WriteLockExecutions(gomock.Any(), &sqlplugin.ExecutionsFilter{
		ShardID:    shardID,
		DomainID:   domainID,
		WorkflowID: workflowID,
		RunID:      runID,
	}).Return(nextEventID, err)
}

func mockCreateExecution(
	mockTx *sqlplugin.MockTx,
	mockParser *serialization.MockParser,
	wantErr bool,
) {
	var err error
	if wantErr {
		err = errors.New("some error")
	}
	mockParser.EXPECT().WorkflowExecutionInfoToBlob(gomock.Any()).Return(persistence.DataBlob{}, nil)
	mockTx.EXPECT().InsertIntoExecutions(gomock.Any(), gomock.Any()).Return(&sqlResult{rowsAffected: 1}, err)
}

func mockUpdateExecution(
	mockTx *sqlplugin.MockTx,
	mockParser *serialization.MockParser,
	wantErr bool,
) {
	var err error
	if wantErr {
		err = errors.New("some error")
	}
	mockParser.EXPECT().WorkflowExecutionInfoToBlob(gomock.Any()).Return(persistence.DataBlob{}, nil)
	mockTx.EXPECT().UpdateExecutions(gomock.Any(), gomock.Any()).Return(&sqlResult{rowsAffected: 1}, err)
}

func mockCreateTransferTasks(
	mockTx *sqlplugin.MockTx,
	mockTaskSerializer *serialization.MockTaskSerializer,
	tasks int,
	wantErr bool,
) {
	var err error
	if wantErr {
		err = errors.New("some error")
	}
	mockTaskSerializer.EXPECT().SerializeTask(persistence.HistoryTaskCategoryTransfer, gomock.Any()).Return(persistence.DataBlob{}, nil).Times(tasks)
	mockTx.EXPECT().InsertIntoTransferTasks(gomock.Any(), gomock.Any()).Return(&sqlResult{rowsAffected: int64(tasks)}, err)
}

func mockCreateReplicationTasks(
	mockTx *sqlplugin.MockTx,
	mockTaskSerializer *serialization.MockTaskSerializer,
	tasks int,
	wantErr bool,
) {
	var err error
	if wantErr {
		err = errors.New("some error")
	}
	mockTaskSerializer.EXPECT().SerializeTask(persistence.HistoryTaskCategoryReplication, gomock.Any()).Return(persistence.DataBlob{}, nil).Times(tasks)
	mockTx.EXPECT().InsertIntoReplicationTasks(gomock.Any(), gomock.Any()).Return(&sqlResult{rowsAffected: int64(tasks)}, err)
}

func mockCreateTimerTasks(
	mockTx *sqlplugin.MockTx,
	mockTaskSerializer *serialization.MockTaskSerializer,
	tasks int,
	wantErr bool,
) {
	var err error
	if wantErr {
		err = errors.New("some error")
	}
	mockTaskSerializer.EXPECT().SerializeTask(persistence.HistoryTaskCategoryTimer, gomock.Any()).Return(persistence.DataBlob{}, nil).Times(tasks)
	mockTx.EXPECT().InsertIntoTimerTasks(gomock.Any(), gomock.Any()).Return(&sqlResult{rowsAffected: int64(tasks)}, err)
}

func mockApplyTasks(
	mockTx *sqlplugin.MockTx,
	mockTaskSerializer *serialization.MockTaskSerializer,
	transfer int,
	timer int,
	replication int,
	wantErr bool,
) {
	mockCreateTransferTasks(mockTx, mockTaskSerializer, transfer, wantErr)
	if wantErr {
		return
	}
	mockCreateTimerTasks(mockTx, mockTaskSerializer, timer, wantErr)
	mockCreateReplicationTasks(mockTx, mockTaskSerializer, replication, wantErr)
}

func mockUpdateActivityInfos(
	mockTx *sqlplugin.MockTx,
	mockParser *serialization.MockParser,
	activityInfos int,
	deleteInfos int,
	wantErr bool,
) {
	var err error
	if wantErr {
		err = errors.New("some error")
	}
	mockParser.EXPECT().ActivityInfoToBlob(gomock.Any()).Return(persistence.DataBlob{}, nil).Times(activityInfos)
	if activityInfos > 0 {
		mockTx.EXPECT().ReplaceIntoActivityInfoMaps(gomock.Any(), gomock.Any()).Return(nil, nil)
	}
	if deleteInfos > 0 {
		mockTx.EXPECT().DeleteFromActivityInfoMaps(gomock.Any(), gomock.Any()).Return(nil, err)
	}
}

func mockUpdateTimerInfos(
	mockTx *sqlplugin.MockTx,
	mockParser *serialization.MockParser,
	timerInfos int,
	deleteInfos int,
	wantErr bool,
) {
	var err error
	if wantErr {
		err = errors.New("some error")
	}
	mockParser.EXPECT().TimerInfoToBlob(gomock.Any()).Return(persistence.DataBlob{}, nil).Times(timerInfos)
	if timerInfos > 0 {
		mockTx.EXPECT().ReplaceIntoTimerInfoMaps(gomock.Any(), gomock.Any()).Return(nil, nil)
	}
	if deleteInfos > 0 {
		mockTx.EXPECT().DeleteFromTimerInfoMaps(gomock.Any(), gomock.Any()).Return(nil, err)
	}
}

func mockUpdateChildExecutionInfos(
	mockTx *sqlplugin.MockTx,
	mockParser *serialization.MockParser,
	childExecutionInfos int,
	deleteInfos int,
	wantErr bool,
) {
	var err error
	if wantErr {
		err = errors.New("some error")
	}
	mockParser.EXPECT().ChildExecutionInfoToBlob(gomock.Any()).Return(persistence.DataBlob{}, nil).Times(childExecutionInfos)
	if childExecutionInfos > 0 {
		mockTx.EXPECT().ReplaceIntoChildExecutionInfoMaps(gomock.Any(), gomock.Any()).Return(nil, nil)
	}
	if deleteInfos > 0 {
		mockTx.EXPECT().DeleteFromChildExecutionInfoMaps(gomock.Any(), gomock.Any()).Return(nil, err)
	}
}

func mockUpdateRequestCancelInfos(
	mockTx *sqlplugin.MockTx,
	mockParser *serialization.MockParser,
	cancelInfos int,
	deleteInfos int,
	wantErr bool,
) {
	var err error
	if wantErr {
		err = errors.New("some error")
	}
	mockParser.EXPECT().RequestCancelInfoToBlob(gomock.Any()).Return(persistence.DataBlob{}, nil).Times(cancelInfos)
	if cancelInfos > 0 {
		mockTx.EXPECT().ReplaceIntoRequestCancelInfoMaps(gomock.Any(), gomock.Any()).Return(nil, nil)
	}
	if deleteInfos > 0 {
		mockTx.EXPECT().DeleteFromRequestCancelInfoMaps(gomock.Any(), gomock.Any()).Return(nil, err)
	}
}

func mockUpdateSignalInfos(
	mockTx *sqlplugin.MockTx,
	mockParser *serialization.MockParser,
	signalInfos int,
	deleteInfos int,
	wantErr bool,
) {
	var err error
	if wantErr {
		err = errors.New("some error")
	}
	mockParser.EXPECT().SignalInfoToBlob(gomock.Any()).Return(persistence.DataBlob{}, nil).Times(signalInfos)
	if signalInfos > 0 {
		mockTx.EXPECT().ReplaceIntoSignalInfoMaps(gomock.Any(), gomock.Any()).Return(nil, nil)
	}
	if deleteInfos > 0 {
		mockTx.EXPECT().DeleteFromSignalInfoMaps(gomock.Any(), gomock.Any()).Return(nil, err)
	}
}

func mockUpdateSignalRequested(
	mockTx *sqlplugin.MockTx,
	mockParser *serialization.MockParser,
	signalRequested int,
	deleteInfos int,
	wantErr bool,
) {
	var err error
	if wantErr {
		err = errors.New("some error")
	}
	if signalRequested > 0 {
		mockTx.EXPECT().InsertIntoSignalsRequestedSets(gomock.Any(), gomock.Any()).Return(nil, nil)
	}
	if deleteInfos > 0 {
		mockTx.EXPECT().DeleteFromSignalsRequestedSets(gomock.Any(), gomock.Any()).Return(nil, err)
	}
}

func mockDeleteActivityInfoMap(
	mockTx *sqlplugin.MockTx,
	shardID int,
	domainID serialization.UUID,
	workflowID string,
	runID serialization.UUID,
	wantErr bool,
) {
	var err error
	if wantErr {
		err = errors.New("some error")
	}
	mockTx.EXPECT().DeleteFromActivityInfoMaps(gomock.Any(), &sqlplugin.ActivityInfoMapsFilter{
		ShardID:    int64(shardID),
		DomainID:   domainID,
		WorkflowID: workflowID,
		RunID:      runID,
	}).Return(nil, err)
	if wantErr {
		mockTx.EXPECT().IsNotFoundError(err).Return(true)
	}
}

func mockDeleteTimerInfoMap(
	mockTx *sqlplugin.MockTx,
	shardID int,
	domainID serialization.UUID,
	workflowID string,
	runID serialization.UUID,
	wantErr bool,
) {
	var err error
	if wantErr {
		err = errors.New("some error")
	}
	mockTx.EXPECT().DeleteFromTimerInfoMaps(gomock.Any(), &sqlplugin.TimerInfoMapsFilter{
		ShardID:    int64(shardID),
		DomainID:   domainID,
		WorkflowID: workflowID,
		RunID:      runID,
	}).Return(nil, err)
	if wantErr {
		mockTx.EXPECT().IsNotFoundError(err).Return(true)
	}
}

func mockDeleteChildExecutionInfoMap(
	mockTx *sqlplugin.MockTx,
	shardID int,
	domainID serialization.UUID,
	workflowID string,
	runID serialization.UUID,
	wantErr bool,
) {
	var err error
	if wantErr {
		err = errors.New("some error")
	}
	mockTx.EXPECT().DeleteFromChildExecutionInfoMaps(gomock.Any(), &sqlplugin.ChildExecutionInfoMapsFilter{
		ShardID:    int64(shardID),
		DomainID:   domainID,
		WorkflowID: workflowID,
		RunID:      runID,
	}).Return(nil, err)
	if wantErr {
		mockTx.EXPECT().IsNotFoundError(err).Return(true)
	}
}

func mockDeleteRequestCancelInfoMap(
	mockTx *sqlplugin.MockTx,
	shardID int,
	domainID serialization.UUID,
	workflowID string,
	runID serialization.UUID,
	wantErr bool,
) {
	var err error
	if wantErr {
		err = errors.New("some error")
	}
	mockTx.EXPECT().DeleteFromRequestCancelInfoMaps(gomock.Any(), &sqlplugin.RequestCancelInfoMapsFilter{
		ShardID:    int64(shardID),
		DomainID:   domainID,
		WorkflowID: workflowID,
		RunID:      runID,
	}).Return(nil, err)
	if wantErr {
		mockTx.EXPECT().IsNotFoundError(err).Return(true)
	}
}

func mockDeleteSignalInfoMap(
	mockTx *sqlplugin.MockTx,
	shardID int,
	domainID serialization.UUID,
	workflowID string,
	runID serialization.UUID,
	wantErr bool,
) {
	var err error
	if wantErr {
		err = errors.New("some error")
	}
	mockTx.EXPECT().DeleteFromSignalInfoMaps(gomock.Any(), &sqlplugin.SignalInfoMapsFilter{
		ShardID:    int64(shardID),
		DomainID:   domainID,
		WorkflowID: workflowID,
		RunID:      runID,
	}).Return(nil, err)
	if wantErr {
		mockTx.EXPECT().IsNotFoundError(err).Return(true)
	}
}

func mockDeleteSignalRequestedSet(
	mockTx *sqlplugin.MockTx,
	shardID int,
	domainID serialization.UUID,
	workflowID string,
	runID serialization.UUID,
	wantErr bool,
) {
	var err error
	if wantErr {
		err = errors.New("some error")
	}
	mockTx.EXPECT().DeleteFromSignalsRequestedSets(gomock.Any(), &sqlplugin.SignalsRequestedSetsFilter{
		ShardID:    int64(shardID),
		DomainID:   domainID,
		WorkflowID: workflowID,
		RunID:      runID,
	}).Return(nil, err)
	if wantErr {
		mockTx.EXPECT().IsNotFoundError(err).Return(true)
	}
}

func mockDeleteBufferedEvents(
	mockTx *sqlplugin.MockTx,
	shardID int,
	domainID serialization.UUID,
	workflowID string,
	runID serialization.UUID,
	wantErr bool,
) {
	var err error
	if wantErr {
		err = errors.New("some error")
	}
	mockTx.EXPECT().DeleteFromBufferedEvents(gomock.Any(), &sqlplugin.BufferedEventsFilter{
		ShardID:    shardID,
		DomainID:   domainID,
		WorkflowID: workflowID,
		RunID:      runID,
	}).Return(nil, err)
	if wantErr {
		mockTx.EXPECT().IsNotFoundError(err).Return(true)
	}
}

func TestApplyWorkflowMutationTx(t *testing.T) {
	shardID := 1
	testCases := []struct {
		name      string
		workflow  *persistence.InternalWorkflowMutation
		mockSetup func(*sqlplugin.MockTx, *serialization.MockParser, *serialization.MockTaskSerializer)
		wantErr   bool
		assertErr func(*testing.T, error)
	}{
		{
			name: "Success case",
			workflow: &persistence.InternalWorkflowMutation{
				ExecutionInfo: &persistence.InternalWorkflowExecutionInfo{
					DomainID:   "8be8a310-7d20-483e-a5d2-48659dc47602",
					WorkflowID: "abc",
					RunID:      "8be8a310-7d20-483e-a5d2-48659dc47603",
				},
				Condition: 9,
				TasksByCategory: map[persistence.HistoryTaskCategory][]persistence.Task{
					persistence.HistoryTaskCategoryTransfer: []persistence.Task{
						&persistence.ActivityTask{},
					},
					persistence.HistoryTaskCategoryTimer: []persistence.Task{
						&persistence.DecisionTimeoutTask{},
						&persistence.DecisionTimeoutTask{},
						&persistence.DecisionTimeoutTask{},
					},
					persistence.HistoryTaskCategoryReplication: []persistence.Task{
						&persistence.HistoryReplicationTask{},
						&persistence.HistoryReplicationTask{},
						&persistence.HistoryReplicationTask{},
						&persistence.HistoryReplicationTask{},
					},
				},
				UpsertActivityInfos: []*persistence.InternalActivityInfo{
					{},
				},
				DeleteActivityInfos: []int64{1, 2},
				UpsertTimerInfos: []*persistence.TimerInfo{
					{},
				},
				DeleteTimerInfos: []string{"a", "b"},
				UpsertChildExecutionInfos: []*persistence.InternalChildExecutionInfo{
					{},
				},
				DeleteChildExecutionInfos: []int64{1, 2},
				UpsertRequestCancelInfos: []*persistence.RequestCancelInfo{
					{},
				},
				DeleteRequestCancelInfos: []int64{1, 2},
				UpsertSignalInfos: []*persistence.SignalInfo{
					{},
				},
				DeleteSignalInfos:        []int64{1, 2},
				UpsertSignalRequestedIDs: []string{"a", "b"},
				DeleteSignalRequestedIDs: []string{"c", "d"},
				ClearBufferedEvents:      true,
			},
			mockSetup: func(mockTx *sqlplugin.MockTx, mockParser *serialization.MockParser, mockTaskSerializer *serialization.MockTaskSerializer) {
				mockSetupLockAndCheckNextEventID(mockTx, shardID, serialization.MustParseUUID("8be8a310-7d20-483e-a5d2-48659dc47602"), "abc", serialization.MustParseUUID("8be8a310-7d20-483e-a5d2-48659dc47603"), 9, false)
				mockUpdateExecution(mockTx, mockParser, false)
				mockApplyTasks(mockTx, mockTaskSerializer, 1, 3, 4, false)
				mockUpdateActivityInfos(mockTx, mockParser, 1, 2, false)
				mockUpdateTimerInfos(mockTx, mockParser, 1, 2, false)
				mockUpdateChildExecutionInfos(mockTx, mockParser, 1, 2, false)
				mockUpdateRequestCancelInfos(mockTx, mockParser, 1, 2, false)
				mockUpdateSignalInfos(mockTx, mockParser, 1, 2, false)
				mockUpdateSignalRequested(mockTx, mockParser, 1, 2, false)
				mockDeleteBufferedEvents(mockTx, shardID, serialization.MustParseUUID("8be8a310-7d20-483e-a5d2-48659dc47602"), "abc", serialization.MustParseUUID("8be8a310-7d20-483e-a5d2-48659dc47603"), false)
			},
			wantErr: false,
		},
	}

	for _, tc := range testCases {
		t.Run(tc.name, func(t *testing.T) {
			ctrl := gomock.NewController(t)
			defer ctrl.Finish()

			mockTx := sqlplugin.NewMockTx(ctrl)
			mockParser := serialization.NewMockParser(ctrl)
			mockTaskSerializer := serialization.NewMockTaskSerializer(ctrl)

			tc.mockSetup(mockTx, mockParser, mockTaskSerializer)

			err := applyWorkflowMutationTx(context.Background(), mockTx, shardID, tc.workflow, mockParser, mockTaskSerializer)
			if tc.wantErr {
				assert.Error(t, err, "Expected an error for test case")
			} else {
				assert.NoError(t, err, "Did not expect an error for test case")
			}
		})
	}
}

func TestApplyWorkflowSnapshotTxAsReset(t *testing.T) {
	shardID := 1
	testCases := []struct {
		name      string
		workflow  *persistence.InternalWorkflowSnapshot
		mockSetup func(*sqlplugin.MockTx, *serialization.MockParser, *serialization.MockTaskSerializer)
		wantErr   bool
		assertErr func(*testing.T, error)
	}{
		{
			name: "Success case",
			workflow: &persistence.InternalWorkflowSnapshot{
				ExecutionInfo: &persistence.InternalWorkflowExecutionInfo{
					DomainID:   "8be8a310-7d20-483e-a5d2-48659dc47602",
					WorkflowID: "abc",
					RunID:      "8be8a310-7d20-483e-a5d2-48659dc47603",
				},
				Condition: 9,
				TasksByCategory: map[persistence.HistoryTaskCategory][]persistence.Task{
					persistence.HistoryTaskCategoryTransfer: []persistence.Task{
						&persistence.ActivityTask{},
					},
					persistence.HistoryTaskCategoryTimer: []persistence.Task{
						&persistence.DecisionTimeoutTask{},
						&persistence.DecisionTimeoutTask{},
						&persistence.DecisionTimeoutTask{},
					},
					persistence.HistoryTaskCategoryReplication: []persistence.Task{
						&persistence.HistoryReplicationTask{},
						&persistence.HistoryReplicationTask{},
						&persistence.HistoryReplicationTask{},
						&persistence.HistoryReplicationTask{},
					},
				},
				ActivityInfos: []*persistence.InternalActivityInfo{
					{},
				},
				TimerInfos: []*persistence.TimerInfo{
					{},
				},
				ChildExecutionInfos: []*persistence.InternalChildExecutionInfo{
					{},
				},
				RequestCancelInfos: []*persistence.RequestCancelInfo{
					{},
				},
				SignalInfos: []*persistence.SignalInfo{
					{},
				},
				SignalRequestedIDs: []string{"a", "b"},
			},
			mockSetup: func(mockTx *sqlplugin.MockTx, mockParser *serialization.MockParser, mockTaskSerializer *serialization.MockTaskSerializer) {
				domainID := serialization.MustParseUUID("8be8a310-7d20-483e-a5d2-48659dc47602")
				workflowID := "abc"
				runID := serialization.MustParseUUID("8be8a310-7d20-483e-a5d2-48659dc47603")
				mockSetupLockAndCheckNextEventID(mockTx, shardID, domainID, workflowID, runID, 9, false)
				mockUpdateExecution(mockTx, mockParser, false)
				mockApplyTasks(mockTx, mockTaskSerializer, 1, 3, 4, false)
				mockDeleteActivityInfoMap(mockTx, shardID, domainID, workflowID, runID, false)
				mockUpdateActivityInfos(mockTx, mockParser, 1, 0, false)
				mockDeleteTimerInfoMap(mockTx, shardID, domainID, workflowID, runID, false)
				mockUpdateTimerInfos(mockTx, mockParser, 1, 0, false)
				mockDeleteChildExecutionInfoMap(mockTx, shardID, domainID, workflowID, runID, false)
				mockUpdateChildExecutionInfos(mockTx, mockParser, 1, 0, false)
				mockDeleteRequestCancelInfoMap(mockTx, shardID, domainID, workflowID, runID, false)
				mockUpdateRequestCancelInfos(mockTx, mockParser, 1, 0, false)
				mockDeleteSignalInfoMap(mockTx, shardID, domainID, workflowID, runID, false)
				mockUpdateSignalInfos(mockTx, mockParser, 1, 0, false)
				mockDeleteSignalRequestedSet(mockTx, shardID, domainID, workflowID, runID, false)
				mockUpdateSignalRequested(mockTx, mockParser, 1, 0, false)
				mockDeleteBufferedEvents(mockTx, shardID, domainID, workflowID, runID, false)
			},
			wantErr: false,
		},
	}

	for _, tc := range testCases {
		t.Run(tc.name, func(t *testing.T) {
			ctrl := gomock.NewController(t)
			defer ctrl.Finish()

			mockTx := sqlplugin.NewMockTx(ctrl)
			mockParser := serialization.NewMockParser(ctrl)
			mockTaskSerializer := serialization.NewMockTaskSerializer(ctrl)

			tc.mockSetup(mockTx, mockParser, mockTaskSerializer)

			err := applyWorkflowSnapshotTxAsReset(context.Background(), mockTx, shardID, tc.workflow, mockParser, mockTaskSerializer)
			if tc.wantErr {
				assert.Error(t, err, "Expected an error for test case")
			} else {
				assert.NoError(t, err, "Did not expect an error for test case")
			}
		})
	}
}

func TestApplyWorkflowSnapshotTxAsNew(t *testing.T) {
	shardID := 1
	testCases := []struct {
		name      string
		workflow  *persistence.InternalWorkflowSnapshot
		mockSetup func(*sqlplugin.MockTx, *serialization.MockParser, *serialization.MockTaskSerializer)
		wantErr   bool
		assertErr func(*testing.T, error)
	}{
		{
			name: "Success case",
			workflow: &persistence.InternalWorkflowSnapshot{
				ExecutionInfo: &persistence.InternalWorkflowExecutionInfo{
					DomainID:   "8be8a310-7d20-483e-a5d2-48659dc47602",
					WorkflowID: "abc",
					RunID:      "8be8a310-7d20-483e-a5d2-48659dc47603",
				},
				Condition: 9,
				TasksByCategory: map[persistence.HistoryTaskCategory][]persistence.Task{
					persistence.HistoryTaskCategoryTransfer: []persistence.Task{
						&persistence.ActivityTask{},
					},
					persistence.HistoryTaskCategoryTimer: []persistence.Task{
						&persistence.DecisionTimeoutTask{},
						&persistence.DecisionTimeoutTask{},
						&persistence.DecisionTimeoutTask{},
					},
					persistence.HistoryTaskCategoryReplication: []persistence.Task{
						&persistence.HistoryReplicationTask{},
						&persistence.HistoryReplicationTask{},
						&persistence.HistoryReplicationTask{},
						&persistence.HistoryReplicationTask{},
					},
				},
				ActivityInfos: []*persistence.InternalActivityInfo{
					{},
				},
				TimerInfos: []*persistence.TimerInfo{
					{},
				},
				ChildExecutionInfos: []*persistence.InternalChildExecutionInfo{
					{},
				},
				RequestCancelInfos: []*persistence.RequestCancelInfo{
					{},
				},
				SignalInfos: []*persistence.SignalInfo{
					{},
				},
				SignalRequestedIDs: []string{"a", "b"},
			},
			mockSetup: func(mockTx *sqlplugin.MockTx, mockParser *serialization.MockParser, mockTaskSerializer *serialization.MockTaskSerializer) {
				mockCreateExecution(mockTx, mockParser, false)
				mockApplyTasks(mockTx, mockTaskSerializer, 1, 3, 4, false)
				mockUpdateActivityInfos(mockTx, mockParser, 1, 0, false)
				mockUpdateTimerInfos(mockTx, mockParser, 1, 0, false)
				mockUpdateChildExecutionInfos(mockTx, mockParser, 1, 0, false)
				mockUpdateRequestCancelInfos(mockTx, mockParser, 1, 0, false)
				mockUpdateSignalInfos(mockTx, mockParser, 1, 0, false)
				mockUpdateSignalRequested(mockTx, mockParser, 1, 0, false)
			},
			wantErr: false,
		},
	}

	for _, tc := range testCases {
		t.Run(tc.name, func(t *testing.T) {
			ctrl := gomock.NewController(t)
			defer ctrl.Finish()

			mockTx := sqlplugin.NewMockTx(ctrl)
			mockParser := serialization.NewMockParser(ctrl)
			mockTaskSerializer := serialization.NewMockTaskSerializer(ctrl)

			tc.mockSetup(mockTx, mockParser, mockTaskSerializer)

			err := applyWorkflowSnapshotTxAsNew(context.Background(), mockTx, shardID, tc.workflow, mockParser, mockTaskSerializer)
			if tc.wantErr {
				assert.Error(t, err, "Expected an error for test case")
			} else {
				assert.NoError(t, err, "Did not expect an error for test case")
			}
		})
	}
}

func TestLockAndCheckNextEventID(t *testing.T) {
	shardID := 1
	domainID := serialization.MustParseUUID("8be8a310-7d20-483e-a5d2-48659dc47602")
	workflowID := "abc"
	runID := serialization.MustParseUUID("8be8a310-7d20-483e-a5d2-48659dc47603")
	testCases := []struct {
		name      string
		condition int64
		mockSetup func(*sqlplugin.MockTx)
		wantErr   bool
		assertErr func(*testing.T, error)
	}{
		{
			name:      "Success case",
			condition: 10,
			mockSetup: func(mockTx *sqlplugin.MockTx) {
				mockTx.EXPECT().WriteLockExecutions(gomock.Any(), &sqlplugin.ExecutionsFilter{
					ShardID:    shardID,
					DomainID:   serialization.MustParseUUID("8be8a310-7d20-483e-a5d2-48659dc47602"),
					WorkflowID: "abc",
					RunID:      serialization.MustParseUUID("8be8a310-7d20-483e-a5d2-48659dc47603"),
				}).Return(10, nil)
			},
			wantErr: false,
		},
		{
			name:      "Error case - entity not exists",
			condition: 10,
			mockSetup: func(mockTx *sqlplugin.MockTx) {
				mockTx.EXPECT().WriteLockExecutions(gomock.Any(), &sqlplugin.ExecutionsFilter{
					ShardID:    shardID,
					DomainID:   serialization.MustParseUUID("8be8a310-7d20-483e-a5d2-48659dc47602"),
					WorkflowID: "abc",
					RunID:      serialization.MustParseUUID("8be8a310-7d20-483e-a5d2-48659dc47603"),
				}).Return(0, sql.ErrNoRows)
			},
			wantErr: true,
			assertErr: func(t *testing.T, err error) {
				var expectedErr *types.EntityNotExistsError
				assert.True(t, errors.As(err, &expectedErr), "Expected the error to be EntityNotExistsError")
			},
		},
		{
			name:      "Error case - condition failed",
			condition: 10,
			mockSetup: func(mockTx *sqlplugin.MockTx) {
				mockTx.EXPECT().WriteLockExecutions(gomock.Any(), &sqlplugin.ExecutionsFilter{
					ShardID:    shardID,
					DomainID:   serialization.MustParseUUID("8be8a310-7d20-483e-a5d2-48659dc47602"),
					WorkflowID: "abc",
					RunID:      serialization.MustParseUUID("8be8a310-7d20-483e-a5d2-48659dc47603"),
				}).Return(11, nil)
			},
			wantErr: true,
			assertErr: func(t *testing.T, err error) {
				var expectedErr *persistence.ConditionFailedError
				assert.True(t, errors.As(err, &expectedErr), "Expected the error to be ConditionFailedError")
			},
		},
	}

	for _, tc := range testCases {
		t.Run(tc.name, func(t *testing.T) {
			ctrl := gomock.NewController(t)
			defer ctrl.Finish()

			mockTx := sqlplugin.NewMockTx(ctrl)

			tc.mockSetup(mockTx)

			err := lockAndCheckNextEventID(context.Background(), mockTx, shardID, domainID, workflowID, runID, tc.condition)
			if tc.wantErr {
				assert.Error(t, err, "Expected an error for test case")
				if tc.assertErr != nil {
					tc.assertErr(t, err)
				}
			} else {
				assert.NoError(t, err, "Did not expect an error for test case")
			}
		})
	}
}

func TestCreateExecution(t *testing.T) {
	shardID := 1
	testCases := []struct {
		name      string
		workflow  *persistence.InternalWorkflowSnapshot
		mockSetup func(*sqlplugin.MockTx, *serialization.MockParser)
		wantErr   bool
		assertErr func(*testing.T, error)
	}{
		{
			name: "Success case",
			workflow: &persistence.InternalWorkflowSnapshot{
				ExecutionInfo: &persistence.InternalWorkflowExecutionInfo{
					DomainID:    "8be8a310-7d20-483e-a5d2-48659dc47602",
					WorkflowID:  "abc",
					RunID:       "8be8a310-7d20-483e-a5d2-48659dc47603",
					NextEventID: 9,
				},
				VersionHistories: &persistence.DataBlob{},
				StartVersion:     1,
				LastWriteVersion: 2,
			},
			mockSetup: func(mockTx *sqlplugin.MockTx, mockParser *serialization.MockParser) {
				mockParser.EXPECT().WorkflowExecutionInfoToBlob(gomock.Any()).Return(persistence.DataBlob{
					Data:     []byte(`workflow`),
					Encoding: constants.EncodingType("workflow"),
				}, nil)
				mockTx.EXPECT().InsertIntoExecutions(gomock.Any(), &sqlplugin.ExecutionsRow{
					ShardID:          shardID,
					DomainID:         serialization.MustParseUUID("8be8a310-7d20-483e-a5d2-48659dc47602"),
					WorkflowID:       "abc",
					RunID:            serialization.MustParseUUID("8be8a310-7d20-483e-a5d2-48659dc47603"),
					NextEventID:      9,
					LastWriteVersion: 2,
					Data:             []byte(`workflow`),
					DataEncoding:     "workflow",
				}).Return(&sqlResult{rowsAffected: 1}, nil)
			},
			wantErr: false,
		},
		{
			name: "Error case - already started",
			workflow: &persistence.InternalWorkflowSnapshot{
				ExecutionInfo: &persistence.InternalWorkflowExecutionInfo{
					DomainID:    "8be8a310-7d20-483e-a5d2-48659dc47602",
					WorkflowID:  "abc",
					RunID:       "8be8a310-7d20-483e-a5d2-48659dc47603",
					NextEventID: 9,
				},
				VersionHistories: &persistence.DataBlob{},
				StartVersion:     1,
				LastWriteVersion: 2,
			},
			mockSetup: func(mockTx *sqlplugin.MockTx, mockParser *serialization.MockParser) {
				mockParser.EXPECT().WorkflowExecutionInfoToBlob(gomock.Any()).Return(persistence.DataBlob{
					Data:     []byte(`workflow`),
					Encoding: constants.EncodingType("workflow"),
				}, nil)
				err := errors.New("some error")
				mockTx.EXPECT().InsertIntoExecutions(gomock.Any(), &sqlplugin.ExecutionsRow{
					ShardID:          shardID,
					DomainID:         serialization.MustParseUUID("8be8a310-7d20-483e-a5d2-48659dc47602"),
					WorkflowID:       "abc",
					RunID:            serialization.MustParseUUID("8be8a310-7d20-483e-a5d2-48659dc47603"),
					NextEventID:      9,
					LastWriteVersion: 2,
					Data:             []byte(`workflow`),
					DataEncoding:     "workflow",
				}).Return(nil, err)
				mockTx.EXPECT().IsDupEntryError(err).Return(true)
			},
			wantErr: true,
			assertErr: func(t *testing.T, err error) {
				var expectedErr *persistence.WorkflowExecutionAlreadyStartedError
				assert.True(t, errors.As(err, &expectedErr), "Expected the error to be WorkflowExecutionAlreadyStartedError")
			},
		},
	}

	for _, tc := range testCases {
		t.Run(tc.name, func(t *testing.T) {
			ctrl := gomock.NewController(t)
			defer ctrl.Finish()

			mockTx := sqlplugin.NewMockTx(ctrl)
			mockParser := serialization.NewMockParser(ctrl)

			tc.mockSetup(mockTx, mockParser)

			err := createExecution(context.Background(), mockTx, tc.workflow.ExecutionInfo, tc.workflow.VersionHistories, tc.workflow.ChecksumData, tc.workflow.StartVersion, tc.workflow.LastWriteVersion, shardID, mockParser)
			if tc.wantErr {
				assert.Error(t, err, "Expected an error for test case")
			} else {
				assert.NoError(t, err, "Did not expect an error for test case")
			}
		})
	}
}

func TestUpdateExecution(t *testing.T) {
	shardID := 1
	testCases := []struct {
		name      string
		workflow  *persistence.InternalWorkflowSnapshot
		mockSetup func(*sqlplugin.MockTx, *serialization.MockParser)
		wantErr   bool
		assertErr func(*testing.T, error)
	}{
		{
			name: "Success case",
			workflow: &persistence.InternalWorkflowSnapshot{
				ExecutionInfo: &persistence.InternalWorkflowExecutionInfo{
					DomainID:    "8be8a310-7d20-483e-a5d2-48659dc47602",
					WorkflowID:  "abc",
					RunID:       "8be8a310-7d20-483e-a5d2-48659dc47603",
					NextEventID: 9,
				},
				VersionHistories: &persistence.DataBlob{},
				StartVersion:     1,
				LastWriteVersion: 2,
			},
			mockSetup: func(mockTx *sqlplugin.MockTx, mockParser *serialization.MockParser) {
				mockParser.EXPECT().WorkflowExecutionInfoToBlob(gomock.Any()).Return(persistence.DataBlob{
					Data:     []byte(`workflow`),
					Encoding: constants.EncodingType("workflow"),
				}, nil)
				mockTx.EXPECT().UpdateExecutions(gomock.Any(), &sqlplugin.ExecutionsRow{
					ShardID:          shardID,
					DomainID:         serialization.MustParseUUID("8be8a310-7d20-483e-a5d2-48659dc47602"),
					WorkflowID:       "abc",
					RunID:            serialization.MustParseUUID("8be8a310-7d20-483e-a5d2-48659dc47603"),
					NextEventID:      9,
					LastWriteVersion: 2,
					Data:             []byte(`workflow`),
					DataEncoding:     "workflow",
				}).Return(&sqlResult{rowsAffected: 1}, nil)
			},
			wantErr: false,
		},
		{
			name: "Error case - already started",
			workflow: &persistence.InternalWorkflowSnapshot{
				ExecutionInfo: &persistence.InternalWorkflowExecutionInfo{
					DomainID:    "8be8a310-7d20-483e-a5d2-48659dc47602",
					WorkflowID:  "abc",
					RunID:       "8be8a310-7d20-483e-a5d2-48659dc47603",
					NextEventID: 9,
				},
				VersionHistories: &persistence.DataBlob{},
				StartVersion:     1,
				LastWriteVersion: 2,
			},
			mockSetup: func(mockTx *sqlplugin.MockTx, mockParser *serialization.MockParser) {
				mockParser.EXPECT().WorkflowExecutionInfoToBlob(gomock.Any()).Return(persistence.DataBlob{
					Data:     []byte(`workflow`),
					Encoding: constants.EncodingType("workflow"),
				}, nil)
				err := errors.New("some error")
				mockTx.EXPECT().UpdateExecutions(gomock.Any(), &sqlplugin.ExecutionsRow{
					ShardID:          shardID,
					DomainID:         serialization.MustParseUUID("8be8a310-7d20-483e-a5d2-48659dc47602"),
					WorkflowID:       "abc",
					RunID:            serialization.MustParseUUID("8be8a310-7d20-483e-a5d2-48659dc47603"),
					NextEventID:      9,
					LastWriteVersion: 2,
					Data:             []byte(`workflow`),
					DataEncoding:     "workflow",
				}).Return(nil, err)
				mockTx.EXPECT().IsNotFoundError(err).Return(true)
			},
			wantErr: true,
		},
	}

	for _, tc := range testCases {
		t.Run(tc.name, func(t *testing.T) {
			ctrl := gomock.NewController(t)
			defer ctrl.Finish()

			mockTx := sqlplugin.NewMockTx(ctrl)
			mockParser := serialization.NewMockParser(ctrl)

			tc.mockSetup(mockTx, mockParser)

			err := updateExecution(context.Background(), mockTx, tc.workflow.ExecutionInfo, tc.workflow.VersionHistories, tc.workflow.ChecksumData, tc.workflow.StartVersion, tc.workflow.LastWriteVersion, shardID, mockParser)
			if tc.wantErr {
				assert.Error(t, err, "Expected an error for test case")
			} else {
				assert.NoError(t, err, "Did not expect an error for test case")
			}
		})
	}
}

func TestCreateTransferTasks(t *testing.T) {
	shardID := 1
	testCases := []struct {
		name      string
		tasks     []persistence.Task
		mockSetup func(*sqlplugin.MockTx, *serialization.MockTaskSerializer)
		wantErr   bool
		assertErr func(*testing.T, error)
	}{
		{
			name: "Success case",
			tasks: []persistence.Task{
				&persistence.ActivityTask{
					TaskData: persistence.TaskData{
						Version:             1,
						VisibilityTimestamp: time.Unix(1, 1),
						TaskID:              1,
					},
					TargetDomainID: "8be8a310-7d20-483e-a5d2-48659dc47609",
					TaskList:       "tl",
					ScheduleID:     111,
				},
				&persistence.DecisionTask{
					TaskData: persistence.TaskData{
						Version:             2,
						VisibilityTimestamp: time.Unix(2, 2),
						TaskID:              2,
					},
					TargetDomainID: "7be8a310-7d20-483e-a5d2-48659dc47609",
					TaskList:       "tl2",
					ScheduleID:     222,
				},
			},
			mockSetup: func(mockTx *sqlplugin.MockTx, mockTaskSerializer *serialization.MockTaskSerializer) {
				mockTaskSerializer.EXPECT().SerializeTask(persistence.HistoryTaskCategoryTransfer, gomock.Any()).Return(persistence.DataBlob{
					Data:     []byte(`1`),
					Encoding: constants.EncodingType("1"),
				}, nil)
				mockTaskSerializer.EXPECT().SerializeTask(persistence.HistoryTaskCategoryTransfer, gomock.Any()).Return(persistence.DataBlob{
					Data:     []byte(`2`),
					Encoding: constants.EncodingType("2"),
				}, nil)
<<<<<<< HEAD
				mockParser.EXPECT().TransferTaskInfoToBlob(&serialization.TransferTaskInfo{
					DomainID:                domainID,
					WorkflowID:              workflowID,
					RunID:                   runID,
					TaskType:                int16(persistence.TransferTaskTypeCancelExecution),
					TargetDomainID:          serialization.MustParseUUID("6be8a310-7d20-483e-a5d2-48659dc47609"),
					TargetWorkflowID:        "acd",
					TargetRunID:             serialization.MustParseUUID("3be8a310-7d20-483e-a5d2-48659dc47609"),
					ScheduleID:              333,
					Version:                 3,
					VisibilityTimestamp:     time.Unix(3, 3),
					TargetChildWorkflowOnly: true,
				}).Return(persistence.DataBlob{
					Data:     []byte(`3`),
					Encoding: constants.EncodingType("3"),
				}, nil)
				mockParser.EXPECT().TransferTaskInfoToBlob(&serialization.TransferTaskInfo{
					DomainID:                domainID,
					WorkflowID:              workflowID,
					RunID:                   runID,
					TaskType:                int16(persistence.TransferTaskTypeSignalExecution),
					TargetDomainID:          serialization.MustParseUUID("5be8a310-7d20-483e-a5d2-48659dc47609"),
					TargetWorkflowID:        "zcd",
					TargetRunID:             serialization.MustParseUUID("4be8a310-7d20-483e-a5d2-48659dc47609"),
					ScheduleID:              555,
					Version:                 5,
					VisibilityTimestamp:     time.Unix(5, 5),
					TargetChildWorkflowOnly: true,
				}).Return(persistence.DataBlob{
					Data:     []byte(`5`),
					Encoding: constants.EncodingType("5"),
				}, nil)
				mockParser.EXPECT().TransferTaskInfoToBlob(&serialization.TransferTaskInfo{
					DomainID:            domainID,
					WorkflowID:          workflowID,
					RunID:               runID,
					TaskType:            int16(persistence.TransferTaskTypeStartChildExecution),
					TargetDomainID:      serialization.MustParseUUID("2be8a310-7d20-483e-a5d2-48659dc47609"),
					TargetWorkflowID:    "xcd",
					ScheduleID:          777,
					Version:             7,
					VisibilityTimestamp: time.Unix(7, 7),
				}).Return(persistence.DataBlob{
					Data:     []byte(`7`),
					Encoding: constants.EncodingType("7"),
				}, nil)
				mockParser.EXPECT().TransferTaskInfoToBlob(&serialization.TransferTaskInfo{
					DomainID:            domainID,
					WorkflowID:          workflowID,
					RunID:               runID,
					TaskType:            int16(persistence.TransferTaskTypeRecordChildExecutionCompleted),
					TargetDomainID:      serialization.MustParseUUID("1be8a310-7d20-483e-a5d2-48659dc47609"),
					TargetWorkflowID:    "ddd",
					TargetRunID:         serialization.MustParseUUID("0be8a310-7d20-483e-a5d2-48659dc47609"),
					Version:             8,
					VisibilityTimestamp: time.Unix(8, 8),
				}).Return(persistence.DataBlob{
					Data:     []byte(`8`),
					Encoding: constants.EncodingType("8"),
				}, nil)
				mockParser.EXPECT().TransferTaskInfoToBlob(&serialization.TransferTaskInfo{
					DomainID:            domainID,
					WorkflowID:          workflowID,
					RunID:               runID,
					TaskType:            int16(persistence.TransferTaskTypeApplyParentClosePolicy),
					TargetDomainID:      domainID,
					TargetDomainIDs:     []serialization.UUID{serialization.MustParseUUID("abe8a310-7d20-483e-a5d2-48659dc47609")},
					TargetWorkflowID:    persistence.TransferTaskTransferTargetWorkflowID,
					Version:             9,
					VisibilityTimestamp: time.Unix(9, 9),
				}).Return(persistence.DataBlob{
					Data:     []byte(`9`),
					Encoding: constants.EncodingType("9"),
				}, nil)
				mockParser.EXPECT().TransferTaskInfoToBlob(&serialization.TransferTaskInfo{
					DomainID:            domainID,
					WorkflowID:          workflowID,
					RunID:               runID,
					TaskType:            int16(persistence.TransferTaskTypeCloseExecution),
					TargetDomainID:      domainID,
					TargetWorkflowID:    persistence.TransferTaskTransferTargetWorkflowID,
					Version:             10,
					VisibilityTimestamp: time.Unix(10, 10),
				}).Return(persistence.DataBlob{
					Data:     []byte(`10`),
					Encoding: constants.EncodingType("10"),
				}, nil)
=======
>>>>>>> dff05ae5
				mockTx.EXPECT().InsertIntoTransferTasks(gomock.Any(), []sqlplugin.TransferTasksRow{
					{
						ShardID:      shardID,
						TaskID:       1,
						Data:         []byte(`1`),
						DataEncoding: "1",
					},
					{
						ShardID:      shardID,
						TaskID:       2,
						Data:         []byte(`2`),
						DataEncoding: "2",
					},
				}).Return(&sqlResult{rowsAffected: 2}, nil)
			},
			wantErr: false,
		},
		{
			name: "Error case",
			tasks: []persistence.Task{
				&persistence.ActivityTask{
					TaskData: persistence.TaskData{
						Version:             1,
						VisibilityTimestamp: time.Unix(1, 1),
						TaskID:              1,
					},
					TargetDomainID: "8be8a310-7d20-483e-a5d2-48659dc47609",
					TaskList:       "tl",
					ScheduleID:     111,
				},
			},
			mockSetup: func(mockTx *sqlplugin.MockTx, mockTaskSerializer *serialization.MockTaskSerializer) {
				mockTaskSerializer.EXPECT().SerializeTask(persistence.HistoryTaskCategoryTransfer, gomock.Any()).Return(persistence.DataBlob{
					Data:     []byte(`1`),
					Encoding: constants.EncodingType("1"),
				}, nil)
				err := errors.New("some error")
				mockTx.EXPECT().InsertIntoTransferTasks(gomock.Any(), gomock.Any()).Return(nil, err)
				mockTx.EXPECT().IsNotFoundError(err).Return(true)
			},
			wantErr: true,
		},
	}

	for _, tc := range testCases {
		t.Run(tc.name, func(t *testing.T) {
			ctrl := gomock.NewController(t)
			defer ctrl.Finish()

			mockTx := sqlplugin.NewMockTx(ctrl)
			mockTaskSerializer := serialization.NewMockTaskSerializer(ctrl)

			tc.mockSetup(mockTx, mockTaskSerializer)

			err := createTransferTasks(context.Background(), mockTx, tc.tasks, shardID, mockTaskSerializer)
			if tc.wantErr {
				assert.Error(t, err, "Expected an error for test case")
				if tc.assertErr != nil {
					tc.assertErr(t, err)
				}
			} else {
				assert.NoError(t, err, "Did not expect an error for test case")
			}
		})
	}
}

func TestCreateTimerTasks(t *testing.T) {
	shardID := 1
	testCases := []struct {
		name      string
		tasks     []persistence.Task
		mockSetup func(*sqlplugin.MockTx, *serialization.MockTaskSerializer)
		wantErr   bool
		assertErr func(*testing.T, error)
	}{
		{
			name: "Success case",
			tasks: []persistence.Task{
				&persistence.DecisionTimeoutTask{
					TaskData: persistence.TaskData{
						Version:             1,
						VisibilityTimestamp: time.Unix(1, 1),
						TaskID:              1,
					},
					EventID:         1,
					ScheduleAttempt: 1,
					TimeoutType:     1,
				},
				&persistence.ActivityTimeoutTask{
					TaskData: persistence.TaskData{
						Version:             2,
						VisibilityTimestamp: time.Unix(2, 2),
						TaskID:              2,
					},
					EventID:     2,
					Attempt:     2,
					TimeoutType: 2,
				},
			},
			mockSetup: func(mockTx *sqlplugin.MockTx, mockTaskSerializer *serialization.MockTaskSerializer) {
				mockTaskSerializer.EXPECT().SerializeTask(persistence.HistoryTaskCategoryTimer, gomock.Any()).Return(persistence.DataBlob{
					Data:     []byte(`1`),
					Encoding: constants.EncodingType("1"),
				}, nil)
				mockTaskSerializer.EXPECT().SerializeTask(persistence.HistoryTaskCategoryTimer, gomock.Any()).Return(persistence.DataBlob{
					Data:     []byte(`2`),
					Encoding: constants.EncodingType("2"),
				}, nil)
<<<<<<< HEAD
				mockParser.EXPECT().TimerTaskInfoToBlob(&serialization.TimerTaskInfo{
					DomainID:        domainID,
					WorkflowID:      workflowID,
					RunID:           runID,
					TaskType:        int16(persistence.TaskTypeUserTimer),
					Version:         3,
					EventID:         3,
					ScheduleAttempt: 0,
				}).Return(persistence.DataBlob{
					Data:     []byte(`3`),
					Encoding: constants.EncodingType("3"),
				}, nil)
				mockParser.EXPECT().TimerTaskInfoToBlob(&serialization.TimerTaskInfo{
					DomainID:        domainID,
					WorkflowID:      workflowID,
					RunID:           runID,
					TaskType:        int16(persistence.TaskTypeActivityRetryTimer),
					Version:         4,
					EventID:         4,
					ScheduleAttempt: 4,
				}).Return(persistence.DataBlob{
					Data:     []byte(`4`),
					Encoding: constants.EncodingType("4"),
				}, nil)
				mockParser.EXPECT().TimerTaskInfoToBlob(&serialization.TimerTaskInfo{
					DomainID:        domainID,
					WorkflowID:      workflowID,
					RunID:           runID,
					TaskType:        int16(persistence.TaskTypeWorkflowBackoffTimer),
					Version:         5,
					EventID:         5,
					ScheduleAttempt: 0,
					TimeoutType:     common.Int16Ptr(5),
				}).Return(persistence.DataBlob{
					Data:     []byte(`5`),
					Encoding: constants.EncodingType("5"),
				}, nil)
				mockParser.EXPECT().TimerTaskInfoToBlob(&serialization.TimerTaskInfo{
					DomainID:        domainID,
					WorkflowID:      workflowID,
					RunID:           runID,
					TaskType:        int16(persistence.TaskTypeWorkflowTimeout),
					Version:         6,
					EventID:         constants.EmptyEventID,
					ScheduleAttempt: 0,
				}).Return(persistence.DataBlob{
					Data:     []byte(`6`),
					Encoding: constants.EncodingType("6"),
				}, nil)
				mockParser.EXPECT().TimerTaskInfoToBlob(&serialization.TimerTaskInfo{
					DomainID:        domainID,
					WorkflowID:      workflowID,
					RunID:           runID,
					TaskType:        int16(persistence.TaskTypeDeleteHistoryEvent),
					Version:         7,
					EventID:         constants.EmptyEventID,
					ScheduleAttempt: 0,
				}).Return(persistence.DataBlob{
					Data:     []byte(`7`),
					Encoding: constants.EncodingType("7"),
				}, nil)
=======
>>>>>>> dff05ae5
				mockTx.EXPECT().InsertIntoTimerTasks(gomock.Any(), []sqlplugin.TimerTasksRow{
					{
						ShardID:             shardID,
						TaskID:              1,
						VisibilityTimestamp: time.Unix(1, 1),
						Data:                []byte(`1`),
						DataEncoding:        "1",
					},
					{
						ShardID:             shardID,
						TaskID:              2,
						VisibilityTimestamp: time.Unix(2, 2),
						Data:                []byte(`2`),
						DataEncoding:        "2",
					},
				}).Return(&sqlResult{rowsAffected: 2}, nil)
			},
			wantErr: false,
		},
		{
			name: "Error case",
			tasks: []persistence.Task{
				&persistence.DecisionTimeoutTask{
					TaskData: persistence.TaskData{
						Version:             1,
						VisibilityTimestamp: time.Unix(1, 1),
						TaskID:              1,
					},
					EventID:         1,
					ScheduleAttempt: 1,
					TimeoutType:     1,
				},
			},
			mockSetup: func(mockTx *sqlplugin.MockTx, mockTaskSerializer *serialization.MockTaskSerializer) {
				mockTaskSerializer.EXPECT().SerializeTask(persistence.HistoryTaskCategoryTimer, gomock.Any()).Return(persistence.DataBlob{
					Data:     []byte(`1`),
					Encoding: constants.EncodingType("1"),
				}, nil)
				err := errors.New("some error")
				mockTx.EXPECT().InsertIntoTimerTasks(gomock.Any(), gomock.Any()).Return(nil, err)
				mockTx.EXPECT().IsNotFoundError(err).Return(true)
			},
			wantErr: true,
		},
	}

	for _, tc := range testCases {
		t.Run(tc.name, func(t *testing.T) {
			ctrl := gomock.NewController(t)
			defer ctrl.Finish()

			mockTx := sqlplugin.NewMockTx(ctrl)
			mockTaskSerializer := serialization.NewMockTaskSerializer(ctrl)

			tc.mockSetup(mockTx, mockTaskSerializer)

			err := createTimerTasks(context.Background(), mockTx, tc.tasks, shardID, mockTaskSerializer)
			if tc.wantErr {
				assert.Error(t, err, "Expected an error for test case")
				if tc.assertErr != nil {
					tc.assertErr(t, err)
				}
			} else {
				assert.NoError(t, err, "Did not expect an error for test case")
			}
		})
	}
}

func TestCreateReplicationTasks(t *testing.T) {
	shardID := 1
	testCases := []struct {
		name      string
		tasks     []persistence.Task
		mockSetup func(*sqlplugin.MockTx, *serialization.MockTaskSerializer)
		wantErr   bool
		assertErr func(*testing.T, error)
	}{
		{
			name: "Success case",
			tasks: []persistence.Task{
				&persistence.HistoryReplicationTask{
					TaskData: persistence.TaskData{
						TaskID:              1,
						VisibilityTimestamp: time.Unix(1, 1),
						Version:             1,
					},
					FirstEventID:      1,
					NextEventID:       2,
					BranchToken:       []byte{1},
					NewRunBranchToken: []byte{2},
				},
				&persistence.SyncActivityTask{
					TaskData: persistence.TaskData{
						TaskID:              2,
						VisibilityTimestamp: time.Unix(2, 2),
						Version:             2,
					},
					ScheduledID: 2,
				},
			},
<<<<<<< HEAD
			mockSetup: func(mockTx *sqlplugin.MockTx, mockParser *serialization.MockParser) {
				mockParser.EXPECT().ReplicationTaskInfoToBlob(&serialization.ReplicationTaskInfo{
					DomainID:                domainID,
					WorkflowID:              workflowID,
					RunID:                   runID,
					TaskType:                int16(persistence.ReplicationTaskTypeHistory),
					FirstEventID:            1,
					NextEventID:             2,
					Version:                 1,
					ScheduledID:             constants.EmptyEventID,
					EventStoreVersion:       persistence.EventStoreVersion,
					NewRunEventStoreVersion: persistence.EventStoreVersion,
					CreationTimestamp:       time.Unix(1, 1),
					BranchToken:             []byte{1},
					NewRunBranchToken:       []byte{2},
				}).Return(persistence.DataBlob{
=======
			mockSetup: func(mockTx *sqlplugin.MockTx, mockTaskSerializer *serialization.MockTaskSerializer) {
				mockTaskSerializer.EXPECT().SerializeTask(persistence.HistoryTaskCategoryReplication, gomock.Any()).Return(persistence.DataBlob{
>>>>>>> dff05ae5
					Data:     []byte(`1`),
					Encoding: constants.EncodingType("1"),
				}, nil)
<<<<<<< HEAD
				mockParser.EXPECT().ReplicationTaskInfoToBlob(&serialization.ReplicationTaskInfo{
					DomainID:                domainID,
					WorkflowID:              workflowID,
					RunID:                   runID,
					TaskType:                int16(persistence.ReplicationTaskTypeSyncActivity),
					FirstEventID:            constants.EmptyEventID,
					NextEventID:             constants.EmptyEventID,
					Version:                 2,
					ScheduledID:             2,
					EventStoreVersion:       persistence.EventStoreVersion,
					NewRunEventStoreVersion: persistence.EventStoreVersion,
					CreationTimestamp:       time.Unix(2, 2),
				}).Return(persistence.DataBlob{
=======
				mockTaskSerializer.EXPECT().SerializeTask(persistence.HistoryTaskCategoryReplication, gomock.Any()).Return(persistence.DataBlob{
>>>>>>> dff05ae5
					Data:     []byte(`2`),
					Encoding: constants.EncodingType("2"),
				}, nil)
<<<<<<< HEAD
				mockParser.EXPECT().ReplicationTaskInfoToBlob(&serialization.ReplicationTaskInfo{
					DomainID:                domainID,
					WorkflowID:              workflowID,
					RunID:                   runID,
					TaskType:                int16(persistence.ReplicationTaskTypeFailoverMarker),
					FirstEventID:            constants.EmptyEventID,
					NextEventID:             constants.EmptyEventID,
					Version:                 3,
					ScheduledID:             constants.EmptyEventID,
					EventStoreVersion:       persistence.EventStoreVersion,
					NewRunEventStoreVersion: persistence.EventStoreVersion,
					CreationTimestamp:       time.Unix(3, 3),
				}).Return(persistence.DataBlob{
					Data:     []byte(`3`),
					Encoding: constants.EncodingType("3"),
				}, nil)
=======
>>>>>>> dff05ae5
				mockTx.EXPECT().InsertIntoReplicationTasks(gomock.Any(), []sqlplugin.ReplicationTasksRow{
					{
						ShardID:      shardID,
						TaskID:       1,
						Data:         []byte(`1`),
						DataEncoding: "1",
					},
					{
						ShardID:      shardID,
						TaskID:       2,
						Data:         []byte(`2`),
						DataEncoding: "2",
					},
				}).Return(&sqlResult{rowsAffected: 2}, nil)
			},
			wantErr: false,
		},
	}

	for _, tc := range testCases {
		t.Run(tc.name, func(t *testing.T) {
			ctrl := gomock.NewController(t)
			defer ctrl.Finish()

			mockTx := sqlplugin.NewMockTx(ctrl)
			mockTaskSerializer := serialization.NewMockTaskSerializer(ctrl)

			tc.mockSetup(mockTx, mockTaskSerializer)

			err := createReplicationTasks(context.Background(), mockTx, tc.tasks, shardID, mockTaskSerializer)
			if tc.wantErr {
				assert.Error(t, err, "Expected an error for test case")
				if tc.assertErr != nil {
					tc.assertErr(t, err)
				}
			} else {
				assert.NoError(t, err, "Did not expect an error for test case")
			}
		})
	}
}

func TestLockCurrentExecutionIfExists(t *testing.T) {
	testCases := []struct {
		name      string
		mockSetup func(*sqlplugin.MockTx)
		wantErr   bool
		want      *sqlplugin.CurrentExecutionsRow
	}{
		{
			name: "Success case",
			mockSetup: func(mockTx *sqlplugin.MockTx) {
				mockTx.EXPECT().LockCurrentExecutionsJoinExecutions(gomock.Any(), gomock.Any()).Return([]sqlplugin.CurrentExecutionsRow{
					{
						ShardID:    1,
						DomainID:   serialization.MustParseUUID("8be8a310-7d20-483e-a5d2-48659dc47602"),
						WorkflowID: "abc",
						RunID:      serialization.MustParseUUID("8be8a310-7d20-483e-a5d2-48659dc47603"),
					},
				}, nil)
			},
			wantErr: false,
			want: &sqlplugin.CurrentExecutionsRow{
				ShardID:    1,
				DomainID:   serialization.MustParseUUID("8be8a310-7d20-483e-a5d2-48659dc47602"),
				WorkflowID: "abc",
				RunID:      serialization.MustParseUUID("8be8a310-7d20-483e-a5d2-48659dc47603"),
			},
		},
		{
			name: "Error case",
			mockSetup: func(mockTx *sqlplugin.MockTx) {
				err := errors.New("some error")
				mockTx.EXPECT().LockCurrentExecutionsJoinExecutions(gomock.Any(), gomock.Any()).Return(nil, err)
				mockTx.EXPECT().IsNotFoundError(err).Return(true)
			},
			wantErr: true,
		},
		{
			name: "Empty result",
			mockSetup: func(mockTx *sqlplugin.MockTx) {
				mockTx.EXPECT().LockCurrentExecutionsJoinExecutions(gomock.Any(), gomock.Any()).Return(nil, sql.ErrNoRows)
			},
			wantErr: false,
		},
		{
			name: "Multiple rows",
			mockSetup: func(mockTx *sqlplugin.MockTx) {
				mockTx.EXPECT().LockCurrentExecutionsJoinExecutions(gomock.Any(), gomock.Any()).Return([]sqlplugin.CurrentExecutionsRow{
					{
						ShardID:    1,
						DomainID:   serialization.MustParseUUID("8be8a310-7d20-483e-a5d2-48659dc47602"),
						WorkflowID: "abc",
						RunID:      serialization.MustParseUUID("8be8a310-7d20-483e-a5d2-48659dc47603"),
					},
					{
						ShardID:    1,
						DomainID:   serialization.MustParseUUID("8be8a310-7d20-483e-a5d2-48659dc47602"),
						WorkflowID: "def",
						RunID:      serialization.MustParseUUID("8be8a310-7d20-483e-a5d2-48659dc47604"),
					},
				}, nil)
			},
			wantErr: true,
		},
	}

	for _, tc := range testCases {
		t.Run(tc.name, func(t *testing.T) {
			ctrl := gomock.NewController(t)
			defer ctrl.Finish()

			mockTx := sqlplugin.NewMockTx(ctrl)

			tc.mockSetup(mockTx)

			got, err := lockCurrentExecutionIfExists(context.Background(), mockTx, 1, serialization.MustParseUUID("8be8a310-7d20-483e-a5d2-48659dc47602"), "abc")
			if tc.wantErr {
				assert.Error(t, err, "Expected an error for test case")
			} else {
				assert.NoError(t, err, "Did not expect an error for test case")
				assert.Equal(t, tc.want, got, "Expected result to match")
			}
		})
	}
}

func TestCreateOrUpdateCurrentExecution(t *testing.T) {
	testCases := []struct {
		name       string
		createMode persistence.CreateWorkflowMode
		mockSetup  func(*sqlplugin.MockTx)
		wantErr    bool
	}{
		{
			name:       "Brand new workflow - success",
			createMode: persistence.CreateWorkflowModeBrandNew,
			mockSetup: func(mockTx *sqlplugin.MockTx) {
				mockTx.EXPECT().InsertIntoCurrentExecutions(gomock.Any(), gomock.Any()).Return(nil, nil)
			},
			wantErr: false,
		},
		{
			name:       "Brand new workflow - error",
			createMode: persistence.CreateWorkflowModeBrandNew,
			mockSetup: func(mockTx *sqlplugin.MockTx) {
				err := errors.New("some error")
				mockTx.EXPECT().InsertIntoCurrentExecutions(gomock.Any(), gomock.Any()).Return(nil, err)
				mockTx.EXPECT().IsNotFoundError(err).Return(true)
			},
			wantErr: true,
		},
		{
			name:       "Update current execution - success",
			createMode: persistence.CreateWorkflowModeWorkflowIDReuse,
			mockSetup: func(mockTx *sqlplugin.MockTx) {
				mockTx.EXPECT().UpdateCurrentExecutions(gomock.Any(), gomock.Any()).Return(&sqlResult{rowsAffected: 1}, nil)
			},
			wantErr: false,
		},
		{
			name:       "Update current execution - error",
			createMode: persistence.CreateWorkflowModeWorkflowIDReuse,
			mockSetup: func(mockTx *sqlplugin.MockTx) {
				err := errors.New("some error")
				mockTx.EXPECT().UpdateCurrentExecutions(gomock.Any(), gomock.Any()).Return(nil, err)
				mockTx.EXPECT().IsNotFoundError(err).Return(true)
			},
			wantErr: true,
		},
		{
			name:       "Update current execution - no rows affected",
			createMode: persistence.CreateWorkflowModeContinueAsNew,
			mockSetup: func(mockTx *sqlplugin.MockTx) {
				mockTx.EXPECT().UpdateCurrentExecutions(gomock.Any(), gomock.Any()).Return(&sqlResult{rowsAffected: 0}, nil)
			},
			wantErr: true,
		},
		{
			name:       "Zombie workflow - success",
			createMode: persistence.CreateWorkflowModeZombie,
			mockSetup:  func(mockTx *sqlplugin.MockTx) {},
			wantErr:    false,
		},
		{
			name:       "Unknown create mode",
			createMode: persistence.CreateWorkflowMode(100),
			mockSetup:  func(mockTx *sqlplugin.MockTx) {},
			wantErr:    true,
		},
	}

	for _, tc := range testCases {
		t.Run(tc.name, func(t *testing.T) {
			ctrl := gomock.NewController(t)
			defer ctrl.Finish()

			mockTx := sqlplugin.NewMockTx(ctrl)

			tc.mockSetup(mockTx)

			err := createOrUpdateCurrentExecution(
				context.Background(),
				mockTx,
				tc.createMode,
				1,
				serialization.MustParseUUID("8be8a310-7d20-483e-a5d2-48659dc47602"),
				"abc",
				serialization.MustParseUUID("8be8a310-7d20-483e-a5d2-48659dc47603"),
				0,
				1,
				"request-id",
				11,
				12,
			)
			if tc.wantErr {
				assert.Error(t, err, "Expected an error for test case")
			} else {
				assert.NoError(t, err, "Did not expect an error for test case")
			}
		})
	}
}

func TestAssertNotCurrentExecution(t *testing.T) {
	testCases := []struct {
		name      string
		mockSetup func(*sqlplugin.MockTx)
		wantErr   bool
	}{
		{
			name: "Success case",
			mockSetup: func(mockTx *sqlplugin.MockTx) {
				mockTx.EXPECT().LockCurrentExecutions(gomock.Any(), gomock.Any()).Return(&sqlplugin.CurrentExecutionsRow{
					ShardID:    1,
					DomainID:   serialization.MustParseUUID("8be8a310-7d20-483e-a5d2-48659dc47602"),
					WorkflowID: "abc",
					RunID:      serialization.MustParseUUID("8be8a310-7d20-483e-a5d2-48659dc47602"),
				}, nil)
			},
			wantErr: false,
		},
		{
			name: "Error case",
			mockSetup: func(mockTx *sqlplugin.MockTx) {
				err := errors.New("some error")
				mockTx.EXPECT().LockCurrentExecutions(gomock.Any(), gomock.Any()).Return(nil, err)
				mockTx.EXPECT().IsNotFoundError(err).Return(true)
			},
			wantErr: true,
		},
		{
			name: "Success case - No rows",
			mockSetup: func(mockTx *sqlplugin.MockTx) {
				mockTx.EXPECT().LockCurrentExecutions(gomock.Any(), gomock.Any()).Return(nil, sql.ErrNoRows)
			},
			wantErr: false,
		},
		{
			name: "Error case - run ID match",
			mockSetup: func(mockTx *sqlplugin.MockTx) {
				mockTx.EXPECT().LockCurrentExecutions(gomock.Any(), gomock.Any()).Return(&sqlplugin.CurrentExecutionsRow{
					ShardID:    1,
					DomainID:   serialization.MustParseUUID("8be8a310-7d20-483e-a5d2-48659dc47602"),
					WorkflowID: "abc",
					RunID:      serialization.MustParseUUID("8be8a310-7d20-483e-a5d2-48659dc47603"),
				}, nil)
			},
			wantErr: true,
		},
	}

	for _, tc := range testCases {
		t.Run(tc.name, func(t *testing.T) {
			ctrl := gomock.NewController(t)
			defer ctrl.Finish()

			mockTx := sqlplugin.NewMockTx(ctrl)

			tc.mockSetup(mockTx)

			err := assertNotCurrentExecution(
				context.Background(),
				mockTx,
				1,
				serialization.MustParseUUID("8be8a310-7d20-483e-a5d2-48659dc47602"),
				"abc",
				serialization.MustParseUUID("8be8a310-7d20-483e-a5d2-48659dc47603"),
			)
			if tc.wantErr {
				assert.Error(t, err, "Expected an error for test case")
			} else {
				assert.NoError(t, err, "Did not expect an error for test case")
			}
		})
	}
}

func TestAssertRunIDAndUpdateCurrentExecution(t *testing.T) {
	testCases := []struct {
		name      string
		mockSetup func(*sqlplugin.MockTx)
		wantErr   bool
	}{
		{
			name: "Success case",
			mockSetup: func(mockTx *sqlplugin.MockTx) {
				mockTx.EXPECT().LockCurrentExecutions(gomock.Any(), gomock.Any()).Return(&sqlplugin.CurrentExecutionsRow{
					ShardID:    1,
					DomainID:   serialization.MustParseUUID("8be8a310-7d20-483e-a5d2-48659dc47602"),
					WorkflowID: "abc",
					RunID:      serialization.MustParseUUID("8be8a310-7d20-483e-a5d2-48659dc47604"),
				}, nil)
				mockTx.EXPECT().UpdateCurrentExecutions(gomock.Any(), gomock.Any()).Return(&sqlResult{rowsAffected: 1}, nil)
			},
			wantErr: false,
		},
		{
			name: "Error case - update current execution",
			mockSetup: func(mockTx *sqlplugin.MockTx) {
				mockTx.EXPECT().LockCurrentExecutions(gomock.Any(), gomock.Any()).Return(&sqlplugin.CurrentExecutionsRow{
					ShardID:    1,
					DomainID:   serialization.MustParseUUID("8be8a310-7d20-483e-a5d2-48659dc47602"),
					WorkflowID: "abc",
					RunID:      serialization.MustParseUUID("8be8a310-7d20-483e-a5d2-48659dc47604"),
				}, nil)
				err := errors.New("some error")
				mockTx.EXPECT().UpdateCurrentExecutions(gomock.Any(), gomock.Any()).Return(nil, err)
				mockTx.EXPECT().IsNotFoundError(err).Return(true)
			},
			wantErr: true,
		},
		{
			name: "Error case - run ID mismatch",
			mockSetup: func(mockTx *sqlplugin.MockTx) {
				mockTx.EXPECT().LockCurrentExecutions(gomock.Any(), gomock.Any()).Return(&sqlplugin.CurrentExecutionsRow{
					ShardID:    1,
					DomainID:   serialization.MustParseUUID("8be8a310-7d20-483e-a5d2-48659dc47602"),
					WorkflowID: "abc",
					RunID:      serialization.MustParseUUID("8be8a310-7d20-483e-a5d2-48659dc47603"),
				}, nil)
			},
			wantErr: true,
		},
		{
			name: "Error case - unknown error",
			mockSetup: func(mockTx *sqlplugin.MockTx) {
				err := errors.New("some error")
				mockTx.EXPECT().LockCurrentExecutions(gomock.Any(), gomock.Any()).Return(nil, err)
				mockTx.EXPECT().IsNotFoundError(err).Return(true)
			},
			wantErr: true,
		},
	}

	for _, tc := range testCases {
		t.Run(tc.name, func(t *testing.T) {
			ctrl := gomock.NewController(t)
			defer ctrl.Finish()

			mockTx := sqlplugin.NewMockTx(ctrl)

			tc.mockSetup(mockTx)

			err := assertRunIDAndUpdateCurrentExecution(
				context.Background(),
				mockTx,
				1,
				serialization.MustParseUUID("8be8a310-7d20-483e-a5d2-48659dc47602"),
				"abc",
				serialization.MustParseUUID("8be8a310-7d20-483e-a5d2-48659dc47603"),
				serialization.MustParseUUID("8be8a310-7d20-483e-a5d2-48659dc47604"),
				"request-id",
				1,
				11,
				12,
				13,
			)
			if tc.wantErr {
				assert.Error(t, err, "Expected an error for test case")
			} else {
				assert.NoError(t, err, "Did not expect an error for test case")
			}
		})
	}
}<|MERGE_RESOLUTION|>--- conflicted
+++ resolved
@@ -30,7 +30,6 @@
 	"github.com/stretchr/testify/assert"
 	"go.uber.org/mock/gomock"
 
-	"github.com/uber/cadence/common"
 	"github.com/uber/cadence/common/constants"
 	"github.com/uber/cadence/common/persistence"
 	"github.com/uber/cadence/common/persistence/serialization"
@@ -1023,96 +1022,6 @@
 					Data:     []byte(`2`),
 					Encoding: constants.EncodingType("2"),
 				}, nil)
-<<<<<<< HEAD
-				mockParser.EXPECT().TransferTaskInfoToBlob(&serialization.TransferTaskInfo{
-					DomainID:                domainID,
-					WorkflowID:              workflowID,
-					RunID:                   runID,
-					TaskType:                int16(persistence.TransferTaskTypeCancelExecution),
-					TargetDomainID:          serialization.MustParseUUID("6be8a310-7d20-483e-a5d2-48659dc47609"),
-					TargetWorkflowID:        "acd",
-					TargetRunID:             serialization.MustParseUUID("3be8a310-7d20-483e-a5d2-48659dc47609"),
-					ScheduleID:              333,
-					Version:                 3,
-					VisibilityTimestamp:     time.Unix(3, 3),
-					TargetChildWorkflowOnly: true,
-				}).Return(persistence.DataBlob{
-					Data:     []byte(`3`),
-					Encoding: constants.EncodingType("3"),
-				}, nil)
-				mockParser.EXPECT().TransferTaskInfoToBlob(&serialization.TransferTaskInfo{
-					DomainID:                domainID,
-					WorkflowID:              workflowID,
-					RunID:                   runID,
-					TaskType:                int16(persistence.TransferTaskTypeSignalExecution),
-					TargetDomainID:          serialization.MustParseUUID("5be8a310-7d20-483e-a5d2-48659dc47609"),
-					TargetWorkflowID:        "zcd",
-					TargetRunID:             serialization.MustParseUUID("4be8a310-7d20-483e-a5d2-48659dc47609"),
-					ScheduleID:              555,
-					Version:                 5,
-					VisibilityTimestamp:     time.Unix(5, 5),
-					TargetChildWorkflowOnly: true,
-				}).Return(persistence.DataBlob{
-					Data:     []byte(`5`),
-					Encoding: constants.EncodingType("5"),
-				}, nil)
-				mockParser.EXPECT().TransferTaskInfoToBlob(&serialization.TransferTaskInfo{
-					DomainID:            domainID,
-					WorkflowID:          workflowID,
-					RunID:               runID,
-					TaskType:            int16(persistence.TransferTaskTypeStartChildExecution),
-					TargetDomainID:      serialization.MustParseUUID("2be8a310-7d20-483e-a5d2-48659dc47609"),
-					TargetWorkflowID:    "xcd",
-					ScheduleID:          777,
-					Version:             7,
-					VisibilityTimestamp: time.Unix(7, 7),
-				}).Return(persistence.DataBlob{
-					Data:     []byte(`7`),
-					Encoding: constants.EncodingType("7"),
-				}, nil)
-				mockParser.EXPECT().TransferTaskInfoToBlob(&serialization.TransferTaskInfo{
-					DomainID:            domainID,
-					WorkflowID:          workflowID,
-					RunID:               runID,
-					TaskType:            int16(persistence.TransferTaskTypeRecordChildExecutionCompleted),
-					TargetDomainID:      serialization.MustParseUUID("1be8a310-7d20-483e-a5d2-48659dc47609"),
-					TargetWorkflowID:    "ddd",
-					TargetRunID:         serialization.MustParseUUID("0be8a310-7d20-483e-a5d2-48659dc47609"),
-					Version:             8,
-					VisibilityTimestamp: time.Unix(8, 8),
-				}).Return(persistence.DataBlob{
-					Data:     []byte(`8`),
-					Encoding: constants.EncodingType("8"),
-				}, nil)
-				mockParser.EXPECT().TransferTaskInfoToBlob(&serialization.TransferTaskInfo{
-					DomainID:            domainID,
-					WorkflowID:          workflowID,
-					RunID:               runID,
-					TaskType:            int16(persistence.TransferTaskTypeApplyParentClosePolicy),
-					TargetDomainID:      domainID,
-					TargetDomainIDs:     []serialization.UUID{serialization.MustParseUUID("abe8a310-7d20-483e-a5d2-48659dc47609")},
-					TargetWorkflowID:    persistence.TransferTaskTransferTargetWorkflowID,
-					Version:             9,
-					VisibilityTimestamp: time.Unix(9, 9),
-				}).Return(persistence.DataBlob{
-					Data:     []byte(`9`),
-					Encoding: constants.EncodingType("9"),
-				}, nil)
-				mockParser.EXPECT().TransferTaskInfoToBlob(&serialization.TransferTaskInfo{
-					DomainID:            domainID,
-					WorkflowID:          workflowID,
-					RunID:               runID,
-					TaskType:            int16(persistence.TransferTaskTypeCloseExecution),
-					TargetDomainID:      domainID,
-					TargetWorkflowID:    persistence.TransferTaskTransferTargetWorkflowID,
-					Version:             10,
-					VisibilityTimestamp: time.Unix(10, 10),
-				}).Return(persistence.DataBlob{
-					Data:     []byte(`10`),
-					Encoding: constants.EncodingType("10"),
-				}, nil)
-=======
->>>>>>> dff05ae5
 				mockTx.EXPECT().InsertIntoTransferTasks(gomock.Any(), []sqlplugin.TransferTasksRow{
 					{
 						ShardID:      shardID,
@@ -1222,70 +1131,6 @@
 					Data:     []byte(`2`),
 					Encoding: constants.EncodingType("2"),
 				}, nil)
-<<<<<<< HEAD
-				mockParser.EXPECT().TimerTaskInfoToBlob(&serialization.TimerTaskInfo{
-					DomainID:        domainID,
-					WorkflowID:      workflowID,
-					RunID:           runID,
-					TaskType:        int16(persistence.TaskTypeUserTimer),
-					Version:         3,
-					EventID:         3,
-					ScheduleAttempt: 0,
-				}).Return(persistence.DataBlob{
-					Data:     []byte(`3`),
-					Encoding: constants.EncodingType("3"),
-				}, nil)
-				mockParser.EXPECT().TimerTaskInfoToBlob(&serialization.TimerTaskInfo{
-					DomainID:        domainID,
-					WorkflowID:      workflowID,
-					RunID:           runID,
-					TaskType:        int16(persistence.TaskTypeActivityRetryTimer),
-					Version:         4,
-					EventID:         4,
-					ScheduleAttempt: 4,
-				}).Return(persistence.DataBlob{
-					Data:     []byte(`4`),
-					Encoding: constants.EncodingType("4"),
-				}, nil)
-				mockParser.EXPECT().TimerTaskInfoToBlob(&serialization.TimerTaskInfo{
-					DomainID:        domainID,
-					WorkflowID:      workflowID,
-					RunID:           runID,
-					TaskType:        int16(persistence.TaskTypeWorkflowBackoffTimer),
-					Version:         5,
-					EventID:         5,
-					ScheduleAttempt: 0,
-					TimeoutType:     common.Int16Ptr(5),
-				}).Return(persistence.DataBlob{
-					Data:     []byte(`5`),
-					Encoding: constants.EncodingType("5"),
-				}, nil)
-				mockParser.EXPECT().TimerTaskInfoToBlob(&serialization.TimerTaskInfo{
-					DomainID:        domainID,
-					WorkflowID:      workflowID,
-					RunID:           runID,
-					TaskType:        int16(persistence.TaskTypeWorkflowTimeout),
-					Version:         6,
-					EventID:         constants.EmptyEventID,
-					ScheduleAttempt: 0,
-				}).Return(persistence.DataBlob{
-					Data:     []byte(`6`),
-					Encoding: constants.EncodingType("6"),
-				}, nil)
-				mockParser.EXPECT().TimerTaskInfoToBlob(&serialization.TimerTaskInfo{
-					DomainID:        domainID,
-					WorkflowID:      workflowID,
-					RunID:           runID,
-					TaskType:        int16(persistence.TaskTypeDeleteHistoryEvent),
-					Version:         7,
-					EventID:         constants.EmptyEventID,
-					ScheduleAttempt: 0,
-				}).Return(persistence.DataBlob{
-					Data:     []byte(`7`),
-					Encoding: constants.EncodingType("7"),
-				}, nil)
-=======
->>>>>>> dff05ae5
 				mockTx.EXPECT().InsertIntoTimerTasks(gomock.Any(), []sqlplugin.TimerTasksRow{
 					{
 						ShardID:             shardID,
@@ -1387,69 +1232,15 @@
 					ScheduledID: 2,
 				},
 			},
-<<<<<<< HEAD
-			mockSetup: func(mockTx *sqlplugin.MockTx, mockParser *serialization.MockParser) {
-				mockParser.EXPECT().ReplicationTaskInfoToBlob(&serialization.ReplicationTaskInfo{
-					DomainID:                domainID,
-					WorkflowID:              workflowID,
-					RunID:                   runID,
-					TaskType:                int16(persistence.ReplicationTaskTypeHistory),
-					FirstEventID:            1,
-					NextEventID:             2,
-					Version:                 1,
-					ScheduledID:             constants.EmptyEventID,
-					EventStoreVersion:       persistence.EventStoreVersion,
-					NewRunEventStoreVersion: persistence.EventStoreVersion,
-					CreationTimestamp:       time.Unix(1, 1),
-					BranchToken:             []byte{1},
-					NewRunBranchToken:       []byte{2},
-				}).Return(persistence.DataBlob{
-=======
 			mockSetup: func(mockTx *sqlplugin.MockTx, mockTaskSerializer *serialization.MockTaskSerializer) {
 				mockTaskSerializer.EXPECT().SerializeTask(persistence.HistoryTaskCategoryReplication, gomock.Any()).Return(persistence.DataBlob{
->>>>>>> dff05ae5
 					Data:     []byte(`1`),
 					Encoding: constants.EncodingType("1"),
 				}, nil)
-<<<<<<< HEAD
-				mockParser.EXPECT().ReplicationTaskInfoToBlob(&serialization.ReplicationTaskInfo{
-					DomainID:                domainID,
-					WorkflowID:              workflowID,
-					RunID:                   runID,
-					TaskType:                int16(persistence.ReplicationTaskTypeSyncActivity),
-					FirstEventID:            constants.EmptyEventID,
-					NextEventID:             constants.EmptyEventID,
-					Version:                 2,
-					ScheduledID:             2,
-					EventStoreVersion:       persistence.EventStoreVersion,
-					NewRunEventStoreVersion: persistence.EventStoreVersion,
-					CreationTimestamp:       time.Unix(2, 2),
-				}).Return(persistence.DataBlob{
-=======
 				mockTaskSerializer.EXPECT().SerializeTask(persistence.HistoryTaskCategoryReplication, gomock.Any()).Return(persistence.DataBlob{
->>>>>>> dff05ae5
 					Data:     []byte(`2`),
 					Encoding: constants.EncodingType("2"),
 				}, nil)
-<<<<<<< HEAD
-				mockParser.EXPECT().ReplicationTaskInfoToBlob(&serialization.ReplicationTaskInfo{
-					DomainID:                domainID,
-					WorkflowID:              workflowID,
-					RunID:                   runID,
-					TaskType:                int16(persistence.ReplicationTaskTypeFailoverMarker),
-					FirstEventID:            constants.EmptyEventID,
-					NextEventID:             constants.EmptyEventID,
-					Version:                 3,
-					ScheduledID:             constants.EmptyEventID,
-					EventStoreVersion:       persistence.EventStoreVersion,
-					NewRunEventStoreVersion: persistence.EventStoreVersion,
-					CreationTimestamp:       time.Unix(3, 3),
-				}).Return(persistence.DataBlob{
-					Data:     []byte(`3`),
-					Encoding: constants.EncodingType("3"),
-				}, nil)
-=======
->>>>>>> dff05ae5
 				mockTx.EXPECT().InsertIntoReplicationTasks(gomock.Any(), []sqlplugin.ReplicationTasksRow{
 					{
 						ShardID:      shardID,
